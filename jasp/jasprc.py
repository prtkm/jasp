'''Configuration dictionary for submitting jobs

mode = queue   # this defines whether jobs are immediately run or queued
user.name = jkitchin
user.email = jkitchin@andrew.cmu.edu

queue.command = qsub
queue.options = -joe
queue.walltime = 168:00:00
queue.nodes = 1
queue.ppn = 1
queue.mem = 2GB
queue.jobname = None

check for $HOME/.jasprc
then check for ./.jasprc

Note that the environment variables VASP_SERIAL and VASP_PARALLEL can
also be used to identify the vasp executables used by runjasp.py.

'''
import os

# default settings
<<<<<<< HEAD
JASPRC = {'scheduler':'PBS', #other option is 'SGE'
          'vasp.executable.serial':'/opt/kitchingroup/vasp-5.2.12/build/bin/vasp-vtst',
          'vasp.executable.parallel':'/home-research/jkitchin/src/vasp/bin/vasp_openmpi_intel_mkl',
          'mode':'queue', #other value is 'run'
          'queue.command':'qsub',
          'queue.options':'-joe',
          'queue.walltime':'168:00:00',
          'queue.nodes':1,
          'queue.ppn':1,
          'queue.mem':'2GB',
          'queue.jobname':'None',
          'multiprocessing.cores_per_process':'None'}
=======
JASPRC = {'vasp.executable.serial':
          '/opt/kitchingroup/vasp-5.3.5/bin/vasp-vtst-serial-beef',
          'vasp.executable.parallel':
          '/opt/kitchingroup/vasp-5.3.5/bin/vasp-vtst-parallel-beef',
          'mode': 'queue',  # other value is 'run'
          'queue.command': 'qsub',
          'queue.options': '-joe',
          'queue.walltime': '168:00:00',
          'queue.nodes': 1,
          'queue.ppn': 1,
          'queue.mem': '2GB',
          'queue.jobname': 'None',
          'multiprocessing.cores_per_process': 'None',
          'vdw_kernel.bindat': '/opt/kitchingroup/vasp-5.3.5/vdw_kernel.bindat'
          }

>>>>>>> 1b6a6cee

def read_configuration(fname):
    '''reads jasprc configuration from fname'''
    f = open(fname)
    for line in f:
        line = line.strip()

        if line.startswith('#'):
            pass  # comment
        elif line == '':
            pass
        else:
            if '#' in line:
                # take the part before the first #
                line = line.split('#')[0]
            key, value = line.split('=')
            JASPRC[key.strip()] = value.strip()

# these are the possible paths to config files, in order of increasing
# priority
config_files = [os.path.join(os.environ['HOME'], '.jasprc'),
                '.jasprc']

for cf in config_files:
    if os.path.exists(cf):
        read_configuration(cf)<|MERGE_RESOLUTION|>--- conflicted
+++ resolved
@@ -22,21 +22,9 @@
 import os
 
 # default settings
-<<<<<<< HEAD
+
 JASPRC = {'scheduler':'PBS', #other option is 'SGE'
-          'vasp.executable.serial':'/opt/kitchingroup/vasp-5.2.12/build/bin/vasp-vtst',
-          'vasp.executable.parallel':'/home-research/jkitchin/src/vasp/bin/vasp_openmpi_intel_mkl',
-          'mode':'queue', #other value is 'run'
-          'queue.command':'qsub',
-          'queue.options':'-joe',
-          'queue.walltime':'168:00:00',
-          'queue.nodes':1,
-          'queue.ppn':1,
-          'queue.mem':'2GB',
-          'queue.jobname':'None',
-          'multiprocessing.cores_per_process':'None'}
-=======
-JASPRC = {'vasp.executable.serial':
+          'vasp.executable.serial':
           '/opt/kitchingroup/vasp-5.3.5/bin/vasp-vtst-serial-beef',
           'vasp.executable.parallel':
           '/opt/kitchingroup/vasp-5.3.5/bin/vasp-vtst-parallel-beef',
@@ -52,7 +40,7 @@
           'vdw_kernel.bindat': '/opt/kitchingroup/vasp-5.3.5/vdw_kernel.bindat'
           }
 
->>>>>>> 1b6a6cee
+
 
 def read_configuration(fname):
     '''reads jasprc configuration from fname'''
