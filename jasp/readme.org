=jasp= is an extension module for ase.calculators.vasp.  Its primary purpose is smarter restarting capability, and job management/workflow, but it also has some enhanced capability too.

1. jasp automatically changes into the calculation directory to run jobs, and automatically changes back out when it is done.
2. jasp automatically submits jobs to the queue, and supports parallel and multiprocessing jobs.
3. jasp supports a lot more data extraction than ase.calculators.vasp.

jasp requires python 2.6+ to work, and the latest svn version of ase.

* Installing jasp
** stable
2. Installation  requirement:
You need to install vasp (commercial codes see http://cms.mpi.univie.ac.at) 
and ASE  (see https://wiki.fysik.dtu.dk/ase/download.html )

Make sure you can run VASP from the command line, make sure the ase tests pass. 

Python modules that jasp depends on:
ase
numpy
matplotlib

Optional:
scipy (for thermodynamics)
Cheetah - for database, webapps
apsw - sqlite3 interface for database
pyxser (for serializing to xml)
django (for web apps)
webob (for web apps)

3. Installation :

If you have git installed:

pip install -e git+git://github.com/jkitchin/jasp.git#egg=jasp

Otherwise, do this
#+BEGIN_SRC sh
pip install https://github.com/jkitchin/jasp/zipball/master
#+END_SRC
** dev
pip install -e git+https://github.com/jkitchin/jasp.git@dev#egg=jasp
pip install -e git+git://github.com/jkitchin/jasp.git@dev#egg=jasp


** Configuring jasp
Create an executable script named runvasp.py on your executable path.  This script is typically located in $HOME/bin

The script simply needs to run your vasp executable in the current directory.
Here is an example file that chooses between serial and parallel executables depending on environment variables that are present in the TORQUE queue system:

#+BEGIN_SRC python
#!/usr/bin/env python
import os

serial_vasp = '/home/jkitchin/src/vasp/bin/vasp_serial_intel_mkl'
parallel_vasp = '/home/jkitchin/src/vasp/bin/vasp_openmpi_intel_mkl'

if 'PBS_NODEFILE' in os.environ:
    NPROCS = len(open(os.environ['PBS_NODEFILE']).readlines())

    if NPROCS == 1:
        print 'NPROCS = ',NPROCS
        exitcode = os.system(serial_vasp)
    else:
        print 'NPROCS = ',NPROCS
        parcmd = 'mpirun -np %i %s' % (NPROCS,parallel_vasp)
        exitcode = os.system(parcmd)
else:
    exitcode = os.system(serial_vasp)
#end
#+END_SRC

Add  to your $HOME/.bashrc these commands:

#+BEGIN_SRC sh
export VASP_SCRIPT=/your path to runvasp.py/runvasp.py  # example $HOME/bin/runvasp.py

#+END_SRC

Create $HOME/.jasprc file. This hidden file contains the following informtation:

#+BEGIN_EXAMPLE
# jasp configuration file
# adjust these for the your system
vasp.executable.serial = /opt/kitchingroup/vasp-5.2.12/build/bin/vasp-vtst
vasp.executable.parallel = /home/jkitchin/src/vasp/bin/vasp_openmpi_intel_mkl

user.name = jkitchin
user.email = jkitchin@andrew.cmu.edu

mode = queue   # run|queue|None

multiprocessing.cores_per_process = None

# these are only needed if you run in a queue
queue.command = qsub
queue.options = -joe
queue.walltime = 168:00:00
queue.nodes = 1
queue.ppn = 1
queue.mem = 2GB
queue.jobname = None
#+END_EXAMPLE

* Uninstalling jasp
#+BEGIN_SRC sh
pip uninstall jasp
#+END_SRC
* Examples of using jasp
see http://jkitchin.github.io/dft-book

* Long-term plans for jasp
Everything that is in jasp may eventually be incorporated into ase.calculators.vasp. jasp will probably always be further on the development cycle than the ase.calculators.vasp. We try advanced concepts in workflow in jasp that may never be suitable for ase. We try using the latest features of python to see if it makes running calculations easier, faster or better in some way. ase strives to maintain a lot of compatibility with older python versions. jasp will not be constrained this way.
* Files

[[./__init__.py]] - just imports everything from jasp

[[./jasp.py]]
Contains the JASP class and jasp context manager. Code to see if calculation finished ok. Code to see if you are in a vasp directory. Is also an executable script that runs jasp

[[./jasprc.py]] - configuration for jasp

[[./jasp_extensions.py]] - monkey patches to ase.calculators.vasp, hook functions, run and calculate function, pretty print functions. some additional get functions.

[[./jasp_kpts.py]] - fixes some issues with writing, reading kpts. new function to create grid from kpt density

[[./read_vasprun.py]] - reads the vasprun.xml file

[[./metadata.py]] - creates METADATA file

[[./serialize.py]] - provides serialization (representing calculator as xml, json, or python code

[[./jasp_atoms.py]] - monkey patches to ase.Atom and ase.Atoms. adds set_volume, a better __repr__, and a different atoms equality check.

[[./POTCAR.py]] - some functions to parse POTCAR files for data

[[./CHG.py]] - reads CHCAR, computes dipole moment

[[./volumetric_data.py]] - reads volumetric data from vasp calculations

[[./jasp_vib.py]] - get vibrational modes, frequencies, infrared intensities
<<<<<<< HEAD
=======

[[./thermodynamics.py]] - work in progress to describe free energy of solids
>>>>>>> 1fed9921

[[./jasp_neb.py]] - provides nudged elastic band to jasp

[[./jasp_eos.py]] - automates equation of state calculations in a multistep process

[[./jasp_bandstructure.py]] - automates band structure calculations and plots

[[./database.py]] - provides some capabilities to interface jasp with sqlite

[[./vc]] - directory containing two attempts to integrate git version control with jasp

[[./www]] - contains two efforts to create browser applications to serve vasp data

[[./vasp-mode]] - emacs major mode for VASP input files<|MERGE_RESOLUTION|>--- conflicted
+++ resolved
@@ -139,11 +139,8 @@
 [[./volumetric_data.py]] - reads volumetric data from vasp calculations
 
 [[./jasp_vib.py]] - get vibrational modes, frequencies, infrared intensities
-<<<<<<< HEAD
-=======
 
 [[./thermodynamics.py]] - work in progress to describe free energy of solids
->>>>>>> 1fed9921
 
 [[./jasp_neb.py]] - provides nudged elastic band to jasp
 
