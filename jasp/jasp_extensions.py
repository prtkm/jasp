--- conflicted
+++ resolved
@@ -1175,12 +1175,6 @@
 
 Vasp.get_orbital_occupations = get_orbital_occupations
 
-<<<<<<< HEAD
-def read_number_of_steps(self):
-
-
-=======
->>>>>>> 4767d73d
 def get_number_of_steps(self):
     nsteps = None
     for line in open('OUTCAR'):
