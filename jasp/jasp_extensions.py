from jasp import *
import uuid
import textwrap

# http://cms.mpi.univie.ac.at/vasp/vasp/Files_used_VASP.html
vaspfiles = ['INCAR', 'STOPCAR', 'stout', 'POTCAR',
             'OUTCAR', 'vasprun.xml',
             'KPOINTS', 'IBZKPT', 'POSCAR', 'CONTCAR',
             'EXHCAR', 'CHGCAR', 'CHG', 'WAVECAR',
             'TMPCAR', 'EIGENVAL', 'DOSCAR', 'PROCAR',
             'OSZICAR', 'PCDAT', 'XDATCAR', 'LOCPOT',
             'ELFCAR', 'PROOUT', 'ase-sort.dat', 'METADATA']


def clone(self, newdir, extra_files=[]):
    '''copy a vasp directory to a new directory. Does not overwrite
    existing files. newdir is relative to the the directory the
    calculator was created from, not the current working directory,
    unless an absolute path is used.

    what to do about METADATA, the uuid will be wrong!
    '''

    if os.path.isabs(newdir):
        newdirpath = newdir
    else:
        newdirpath = os.path.join(self.cwd, newdir)

    import shutil
    if not os.path.isdir(newdirpath):
        os.makedirs(newdirpath)
    for vf in vaspfiles+extra_files:

        if (not os.path.exists(os.path.join(newdirpath, vf))
            and os.path.exists(vf)):
            shutil.copy(vf, newdirpath)

    # if we are an neb calculation we need to copy the image
    # directories
    if hasattr(self, 'neb'):
        import glob
        for imagedir in glob.glob('0[0-9]'):
            dst = os.path.join(newdirpath, imagedir)
            if not os.path.exists(dst):
                shutil.copytree(imagedir, dst)

    # update metadata. remember we are in the vaspdir
    d = {}
    d['uuid'] = str(uuid.uuid1())
    d['cloned on'] = time.ctime(time.time())

    os.chdir(self.cwd)

    from jasp import jasp
    with jasp(newdir) as calc:
        if hasattr(calc, 'metadata'):
            calc.metadata.update(d)
            calc.write_metadata()

    os.chdir(self.vaspdir)

Vasp.clone = clone


def archive(self, archive='vasp', extra_files=[], append=False):
    '''
    Create an archive file (.tar.gz) of the vasp files in the current
    directory.  This is a way to save intermediate results.
    '''

    import tarfile

    if not archive.endswith('.tar.gz'):
        archive = archive + '.tar.gz'

    if not append and os.path.exists(archive):
        # we do not overwrite existing archives except to append
        return None
    elif append and os.path.exists(archive):
        mode = 'a:gz'
    else:
        mode = 'w:gz'

    f = tarfile.open(archive, mode)
    for vf in vaspfiles + extra_files:
        if os.path.exists(vf):
            f.add(vf)

    # if we are an neb calculation we need to copy the image
    # directories
    if hasattr(self, 'neb'):
        import glob
        for imagedir in glob.glob('0[0-9]'):
            f.add(imagedir)
    f.close()

Vasp.archive = archive


def get_pseudopotentials(self):
    from os.path import join, isfile, islink
    ''' this is almost the exact code from the original initialize
    function, but all it does is get the pseudpotentials paths, and
    the git-hash for each one
    '''
    atoms = self.get_atoms()
    p = self.input_params

    self.all_symbols = atoms.get_chemical_symbols()
    self.natoms = len(atoms)
    # jrk 10/21/2013 I commented this line out as it was causing an
    # error in serialize by incorrectly resetting spinpol. I do not see
    # why this should be set here. It is not used in the function.
    # self.spinpol = atoms.get_initial_magnetic_moments().any()
    atomtypes = atoms.get_chemical_symbols()

    # Determine the number of atoms of each atomic species
    # sorted after atomic species
    special_setups = []
    symbols = {}
    if self.input_params['setups']:
        for m in self.input_params['setups']:
            try:
                special_setups.append(int(m))
            except:
                continue

    for m, atom in enumerate(atoms):
        symbol = atom.symbol
        if m in special_setups:
            pass
        else:
            if symbol not in symbols:
                symbols[symbol] = 1
            else:
                symbols[symbol] += 1

    # Build the sorting list
    self.sort = []
    self.sort.extend(special_setups)

    for symbol in symbols:
        for m, atom in enumerate(atoms):
            if m in special_setups:
                pass
            else:
                if atom.symbol == symbol:
                    self.sort.append(m)
    self.resort = range(len(self.sort))
    for n in range(len(self.resort)):
        self.resort[self.sort[n]] = n
    self.atoms_sorted = atoms[self.sort]

    # Check if the necessary POTCAR files exists and
    # create a list of their paths.
    self.symbol_count = []
    for m in special_setups:
        self.symbol_count.append([atomtypes[m], 1])
    for m in symbols:
        self.symbol_count.append([m, symbols[m]])

    sys.stdout.flush()
    xc = '/'

    if p['xc'] == 'PW91':
        xc = '_gga/'
    elif p['xc'] == 'PBE':
        xc = '_pbe/'
    if 'VASP_PP_PATH' in os.environ:
        pppaths = os.environ['VASP_PP_PATH'].split(':')
    else:
        pppaths = []
    self.ppp_list = []
    # Setting the pseudopotentials, first special setups and
    # then according to symbols
    for m in special_setups:
        name = 'potpaw'+xc.upper() + p['setups'][str(m)] + '/POTCAR'
        found = False
        for path in pppaths:
            filename = join(path, name)
            if isfile(filename) or islink(filename):
                found = True
                self.ppp_list.append(filename)
                break
            elif isfile(filename + '.Z') or islink(filename + '.Z'):
                found = True
                self.ppp_list.append(filename+'.Z')
                break
        if not found:
            log.debug('Looked for %s' % name)
            print 'Looked for %s' % name
            raise RuntimeError('No pseudopotential for %s:%s!' % (symbol,
                                                                  name))
    for symbol in symbols:
        try:
            name = 'potpaw' + xc.upper() + symbol + p['setups'][symbol]
        except (TypeError, KeyError):
            name = 'potpaw' + xc.upper() + symbol
        name += '/POTCAR'
        found = False
        for path in pppaths:
            filename = join(path, name)

            if isfile(filename) or islink(filename):
                found = True
                self.ppp_list.append(filename)
                break
            elif isfile(filename + '.Z') or islink(filename + '.Z'):
                found = True
                self.ppp_list.append(filename+'.Z')
                break
        if not found:
            print '''Looking for %s
                The pseudopotentials are expected to be in:
                LDA:  $VASP_PP_PATH/potpaw/
                PBE:  $VASP_PP_PATH/potpaw_PBE/
                PW91: $VASP_PP_PATH/potpaw_GGA/''' % name
            log.debug('Looked for %s' % name)
            print 'Looked for %s' % name
            raise RuntimeError('No pseudopotential for %s:%s!' % (symbol,
                                                                  name))
            raise RuntimeError('No pseudopotential for %s!' % symbol)

        # get sha1 hashes similar to the way git does it
        # http://stackoverflow.com/questions/552659/assigning-git-sha1s-without-git
        # git hash-object foo.txt  will generate a command-line hash
        hashes = []
        for ppp in self.ppp_list:
            f = open(ppp, 'r')
            data = f.read()
            f.close()

            s = sha1()
            s.update("blob %u\0" % len(data))
            s.update(data)
            hashes.append(s.hexdigest())

    stripped_paths = [ppp.split(os.environ['VASP_PP_PATH'])[1]
                      for ppp in self.ppp_list]
    return zip(symbols, stripped_paths, hashes)

Vasp.get_pseudopotentials = get_pseudopotentials

'''pre_run and post_run hooks

the idea here is that you can register some functions that will run
before and after running a Vasp calculation. These functions will have
the following signature: function(self). you might use them like this

def set_nbands(self):
   do something if nbands is not set

calc.register_pre_run_hook(set_nbands)

def enter_calc_in_database(self):
   do something

calc.register_post_run_hook(enter_calc_in_database)

maybe plugins
(http://www.luckydonkey.com/2008/01/02/python-style-plugins-made-easy/)
are a better way?

The calculator will store a list of hooks.

'''


def register_pre_run_hook(function):
    if not hasattr(Vasp, 'pre_run_hooks'):
        Vasp.pre_run_hooks = []
    Vasp.pre_run_hooks.append(function)


def register_post_run_hook(function):
    if not hasattr(Vasp, 'post_run_hooks'):
        Vasp.post_run_hooks = []
    Vasp.post_run_hooks.append(function)

Vasp.register_pre_run_hook = staticmethod(register_pre_run_hook)
Vasp.register_post_run_hook = staticmethod(register_post_run_hook)


def job_in_queue(self):
    ''' return True or False if the directory has a job in the queue'''
    if not os.path.exists('jobid'):
        return False
    else:
        # get the jobid
        jobid = open('jobid').readline().strip()
        if JASPRC['scheduler']=='PBS':
            # see if jobid is in queue
            jobids_in_queue = commands.getoutput('qselect').split('\n')
            if jobid in jobids_in_queue:
                # get details on specific jobid
                status, output = commands.getstatusoutput('qstat %s' % jobid)
                if status == 0:
                    lines = output.split('\n')
                    fields = lines[2].split()
                    job_status = fields[4]
                    if job_status == 'C':
                        return False
                    else:
                        return True
            else:
                return False

        if JASPRC['scheduler']=='SGE':
            # SGE qselect does not print a list of jobids, so we have to improvise
            jobids_in_queue = commands.getoutput("qstat | awk '{ print $1; }'").split('\n')[2:]
            if jobid in jobids_in_queue:
                # SGE apparently does not have jobstate == 'C', lets still get status and output for now
                status, output = commands.getstatusoutput('qstat | grep {0}'.format(jobid))

                if status == 0:
                    fields = output.split()
                    job_status = fields[4]                    
                    return True
            else:
                return False
Vasp.job_in_queue = job_in_queue


def calculation_required(self, atoms, quantities):
    '''Monkey-patch original function because (4,4,4) != [4,4,4] which
    makes the test on input_params fail'''

    if self.positions is None:
        log.debug('self.positions is None')
        return True
    elif self.atoms != atoms:
        log.debug('atoms have changed')
        log.debug('self.atoms = ', self.atoms)
        log.debug('atoms = ', self.atoms)
        return True
    elif self.float_params != self.old_float_params:
        log.debug('float_params have changed')
        return True
    elif self.exp_params != self.old_exp_params:
        log.debug('exp_params have changed')
        return True
    elif self.string_params != self.old_string_params:
        log.debug('string_params have changed.')
        log.debug('current: {0}'.format(self.string_params))
        log.debug('old    : {0}'.format(self.old_string_params))
        return True
    elif self.int_params != self.old_int_params:
        log.debug('int_params have changed')
        log.debug('current: {0}'.format(self.int_params))
        log.debug('old    : {0}'.format(self.old_int_params))
        return True
    elif self.bool_params != self.old_bool_params:
        log.debug('bool_params have changed')
        return True
    elif self.dict_params != self.old_dict_params:
        log.debug('current: {0}'.format(str(self.dict_params)))
        log.debug('old: {0}'.format(str(self.old_dict_params)))
        log.debug('dict_params have changed')
        return True

    for key in self.list_params:
        if (self.list_params[key] is None
            and self.old_list_params[key] is None):
            # no check required
            continue
        elif (self.list_params[key] is None
              or self.old_list_params[key] is None):
            # handle this because one may be a list and the other is
            # not, either way they are not the same. We cannot just
            # cast each element as a list, like we do in the next case
            # because list(None) raises an exception.
            log.debug('odd list_param case:')
            log.debug('current: {0} \n'.format(self.list_params[key]))
            log.debug('old: {0} \n'.format(self.old_list_params[key]))
            return True
        # here we explicitly make both lists so we can compare them
        if list(self.list_params[key]) != list(self.old_list_params[key]):
            log.debug('list_params have changed')
            log.debug('current: {0}'.format(self.list_params[key]))
            log.debug('old:     {0}'.format(self.old_list_params[key]))
            return True

    for key in self.input_params:
        if key == 'kpts':
            if (list(self.input_params[key])
                != list(self.old_input_params[key])):
<<<<<<< HEAD
                print '1. ', list(self.input_params[key])
                print '2. ', list(self.old_input_params[key])
                print 'KPTS FAILED'
=======
                log.debug('1. {}'.format(list(self.input_params[key])))
                log.debug('2. {}'.format(list(self.old_input_params[key])))
                log.debug('KPTS have changed.')
>>>>>>> 95afd2c6
                return True
            else:
                continue
        elif key == 'setups':
            log.warn('We do not know how to compare setups yet! '
                     'silently continuing.')
            continue
        elif key == 'txt':
            log.warn('We do not know how to compare txt yet!'
                     'silently continuing.')
            continue
        else:
            if self.input_params[key] != self.old_input_params[key]:
                print '{0} FAILED'.format(key)
                print self.input_params[key]
                print self.old_input_params[key]
                return True

    if 'magmom' in quantities:
        return not hasattr(self, 'magnetic_moment')

    if self.converged is None:
        self.converged = self.read_convergence()

    if not self.converged:
        return True

    return False
Vasp.calculation_required = calculation_required

original_calculate = Vasp.calculate


def calculate(self, atoms=None):
    '''
    monkeypatched function to avoid calling calculate unless we really
    want to run a job. If a job is queued or running, we should exit
    here to avoid reinitializing the input files.

    I also made it possible to not give an atoms here, since there
    should be one on the calculator.
    '''
    if hasattr(self, 'vasp_queued'):
        raise VaspQueued('Queued', os.getcwd())

    if hasattr(self, 'vasp_running'):
        raise VaspRunning('Running', os.getcwd())

    if atoms is None:
        atoms = self.get_atoms()

    # this may not catch magmoms
    if not self.calculation_required(atoms, []):
        return

    if 'mode' in JASPRC:
        if JASPRC['mode'] is None:
            log.debug(self)
            log.debug('self.converged" %s', self.converged)
            raise Exception('''JASPRC['mode'] is None. '''
                            '''we should not be running!''')

    # finally run the original function
    original_calculate(self, atoms)

Vasp.calculate = calculate


def run(self):
    '''monkey patch to submit job through the queue.

    If this is called, then the calculator thinks a job should be run.
    If we are in the queue, we should run it, otherwise, a job should
    be submitted.

    '''
    if hasattr(self, 'pre_run_hooks'):
        for hook in self.pre_run_hooks:
            hook(self)

    # if we are in the queue and jasp is called or if we want to use
    # mode='run' , we should just run the job. First, we consider how.
    if 'PBS_O_WORKDIR' in os.environ or JASPRC['mode'] == 'run':
        log.info('In the queue. determining how to run')
        if 'PBS_NODEFILE' in os.environ:
            # we are in the queue. determine if we should run serial
            # or parallel
            NPROCS = len(open(os.environ['PBS_NODEFILE']).readlines())
            log.debug('Found {0} PROCS'.format(NPROCS))
            if NPROCS == 1:
                # no question. running in serial.
                vaspcmd = JASPRC['vasp.executable.serial']
                log.debug('NPROCS = 1. running in serial')
                exitcode = os.system(vaspcmd)
                return exitcode
            else:
                # vanilla MPI run. multiprocessing does not work on more
                # than one node, and you must specify in JASPRC to use it
                if (JASPRC['queue.nodes'] > 1
                    or (JASPRC['queue.nodes'] == 1
                        and JASPRC['queue.ppn'] > 1
                        and (JASPRC['multiprocessing.cores_per_process']
                             == 'None'))):
                    log.debug('queue.nodes = {0}'.format(JASPRC['queue.nodes']))
                    log.debug('queue.ppn = {0}'.format(JASPRC['queue.ppn']))
                    log.debug('multiprocessing.cores_per_process'
                              '= {0}'.format(JASPRC['multiprocessing.cores_per_process']))
                    log.debug('running vanilla MPI job')

                    print 'MPI NPROCS = ', NPROCS
                    vaspcmd = JASPRC['vasp.executable.parallel']
                    parcmd = 'mpirun -np %i %s' % (NPROCS, vaspcmd)
                    exitcode = os.system(parcmd)
                    return exitcode
                else:
                    # we need to run an MPI job on cores_per_process
                    if JASPRC['multiprocessing.cores_per_process'] == 1:
                        log.debug('running single core multiprocessing job')
                        vaspcmd = JASPRC['vasp.executable.serial']
                        exitcode = os.system(vaspcmd)
                    elif JASPRC['multiprocessing.cores_per_process'] > 1:
                        log.debug('running mpi multiprocessing job')
                        NPROCS = JASPRC['multiprocessing.cores_per_process']

                        vaspcmd = JASPRC['vasp.executable.parallel']
                        parcmd = 'mpirun -np %i %s' % (NPROCS, vaspcmd)
                        exitcode = os.system(parcmd)
                        return exitcode
        else:
            # probably running at cmd line, in serial.
            vaspcmd = JASPRC['vasp.executable.serial']
            exitcode = os.system(vaspcmd)
            return exitcode
        # end

    # if you get here, a job is getting submitted
    script = '#!/bin/{0}\n'.format(JASPRC['queue.shell'])
    script +='''cd {self.cwd}  # this is the current working directory
cd {self.vaspdir}  # this is the vasp directory
runjasp.py   # this is the vasp command
#end'''.format(**locals())


    if JASPRC['scheduler'] == 'PBS':
        jobname = self.vaspdir
        log.debug('{0} will be the jobname.'.format(jobname))
        log.debug('-l nodes={0}:ppn={1}'.format(JASPRC['queue.nodes'],
                                                JASPRC['queue.ppn']))

        cmdlist = ['{0}'.format(JASPRC['queue.command'])]
        cmdlist += [option for option in JASPRC['queue.options'].split()]
        cmdlist += ['-N', '{0}'.format(jobname),
                    '-l walltime={0}'.format(JASPRC['queue.walltime']),
                    '-l nodes={0}:ppn={1}'.format(JASPRC['queue.nodes'],
                                                  JASPRC['queue.ppn']),
                    '-l mem={0}'.format(JASPRC['queue.mem'])]

    elif JASPRC['scheduler'] == 'SGE':
        jobname = (self.vaspdir).replace('/','|') # SGE does not allow '/' in job names. Maybe use the uuid?
        log.debug('{0} will be the jobname.'.format(jobname))        
        f = open('qscript','w')
        f.write(script)
        f.close()
        log.debug('-l nodes={0}:ppn={1}'.format(JASPRC['queue.nodes'],
                                                     JASPRC['queue.ppn']))

        cmdlist = ['{0}'.format(JASPRC['queue.command'])]
        cmdlist += [option for option in JASPRC['queue.options'].split()]
        cmdlist += ['-N', '{0}'.format(jobname),
                    '-q {0}'.format(JASPRC['queue.q']),
                    '-pe {0} {1}'.format(JASPRC['queue.pe'], JASPRC['queue.nprocs']),
                    #'-l mem_free={0}'.format(JASPRC['queue.mem'])
                                         ]
        cmdlist += ['qscript']
       
    log.debug('{0}'.format(' '.join(cmdlist)))
    p = Popen(cmdlist,
              stdin=PIPE, stdout=PIPE, stderr=PIPE)

    log.debug(script)
        
    out, err = p.communicate(script)

    if out == '' or err != '':
        raise Exception('something went wrong in qsub:\n\n{0}'.format(err))

    if JASPRC['scheduler'] == 'SGE':    
        jobid = out.split()[2]
    else:
        jobid =  out
    f = open('jobid', 'w')
    f.write(jobid)
    f.close()

    raise VaspSubmitted(out)

Vasp.run = run


def prepare_input_files(self):
    # Initialize calculations
    atoms = self.get_atoms()
    self.initialize(atoms)
    # Write input
    from ase.io.vasp import write_vasp
    write_vasp('POSCAR',
               self.atoms_sorted,
               symbol_count=self.symbol_count)
    self.write_incar(atoms)
    self.write_potcar()
    self.write_kpoints()
    self.write_sort_file()
    self.create_metadata()
Vasp.prepare_input_files = prepare_input_files


def pretty_print(self):
    '''
    __str__ function to print the calculator with a nice summary, e.g. jaspsum
    '''
    # special case for neb calculations
    if self.int_params['images'] is not None:
        # we have an neb.
        s = []
        s.append(': -----------------------------')
        s.append('  VASP NEB calculation from %s' % os.getcwd())
        try:
            images, energies = self.get_neb()
            for i, e in enumerate(energies):
                s += ['image {0}: {1: 1.3f}'.format(i, e)]
        except (VaspQueued):
            s += ['Job is in queue']
        return '\n'.join(s)

    s = []
    s.append(': -----------------------------')
    s.append('  VASP calculation from %s' % os.getcwd())
    if hasattr(self, 'converged'):
        s.append('  converged: %s' % self.converged)

    try:
        atoms = self.get_atoms()

        uc = atoms.get_cell()

        try:
            self.converged = self.read_convergence()
        except IOError:
            # eg no outcar
            self.converged = False

        if not self.converged:
            try:
                print self.read_relaxed()
            except IOError:
                print False
        if self.converged:
            energy = atoms.get_potential_energy()
            forces = atoms.get_forces()
        else:
            energy = np.nan
            forces = [np.array([np.nan, np.nan, np.nan]) for atom in atoms]

        if self.converged:
            if hasattr(self, 'stress'):
                stress = self.stress
            else:
                stress = None
        else:
            stress = None

        # get a,b,c,alpha,beta, gamma
        A = uc[0, :]
        B = uc[1, :]
        C = uc[2, :]

        a = np.linalg.norm(A)
        b = np.linalg.norm(B)
        c = np.linalg.norm(C)

        alpha = np.arccos(np.dot(B/np.linalg.norm(B),
                                 C/np.linalg.norm(C))) * 180/np.pi

        beta = np.arccos(np.dot(A/np.linalg.norm(A),
                                C/np.linalg.norm(C))) * 180/np.pi

        gamma = np.arccos(np.dot(B/np.linalg.norm(B),
                                 C/np.linalg.norm(C))) * 180/np.pi

        volume = np.abs(np.linalg.det(uc))

        s.append('  Energy = %f eV' % energy)
        s.append('\n  Unit cell vectors (angstroms)')
        s.append('        x       y     z      length')
        s.append('  a0 [% 3.3f % 3.3f % 3.3f] %3.3f' % (uc[0][0],
                                                        uc[0][1],
                                                        uc[0][2],
                                                        a))
        s.append('  a1 [% 3.3f % 3.3f % 3.3f] %3.3f' % (uc[1][0],
                                                        uc[1][1],
                                                        uc[1][2],
                                                        b))
        s.append('  a2 [% 3.3f % 3.3f % 3.3f] %3.3f' % (uc[2][0],
                                                        uc[2][1],
                                                        uc[2][2],
                                                        c))
        s.append('  a,b,c,alpha,beta,gamma (deg):'
                 '%1.3f %1.3f %1.3f %1.1f %1.1f %1.1f' % (a,
                                                          b,
                                                          c,
                                                          alpha,
                                                          beta,
                                                          gamma))
        s.append('  Unit cell volume = {0:1.3f} Ang^3'.format(volume))

        if stress is not None:
            s.append('  Stress (GPa):xx,   yy,    zz,    yz,    xz,    xy')
            s.append('            % 1.3f % 1.3f % 1.3f'
                     '% 1.3f % 1.3f % 1.3f' % tuple(stress))
        else:
            s += ['  Stress was not computed']

        constraints = None
        if hasattr(atoms, 'constraints'):
            from ase.constraints import FixAtoms, FixScaled
            constraints = [[None, None, None] for atom in atoms]
            for constraint in atoms.constraints:
                if isinstance(constraint, FixAtoms):
                    for i, constrained in enumerate(constraint.index):
                        if constrained:
                            constraints[i] = [True, True, True]
                if isinstance(constraint, FixScaled):
                    constraints[constraint.a] = constraint.mask.tolist()

        if constraints is None:
            s.append(' Atom#  sym       position [x,y,z]'
                     'tag  rmsForce')
        else:
            s.append(' Atom#  sym       position [x,y,z]'
                     'tag  rmsForce constraints')

        for i, atom in enumerate(atoms):
            rms_f = np.sum(forces[i]**2)**0.5
            ts = ('  {0:^4d} {1:^4s} [{2:<9.3f}'
                  '{3:^9.3f}{4:9.3f}]'
                  '{5:^6d}{6:1.2f}'.format(i,
                                           atom.symbol,
                                           atom.x,
                                           atom.y,
                                           atom.z,
                                           atom.tag,
                                           rms_f))
            # VASP has the opposite convention of constrained
            # Think: F = frozen
            if constraints is not None:
                ts += '      {0} {1} {2}'.format('F' if constraints[i][0]
                                                 is True else 'T',
                                                 'F' if constraints[i][1]
                                                 is True else 'T',
                                                 'F' if constraints[i][2]
                                                 is True else 'T')

            s.append(ts)

        s.append('--------------------------------------------------')
        if self.get_spin_polarized() and self.converged:
            s.append('Spin polarized: '
                     'Magnetic moment = %1.2f'
                     % self.get_magnetic_moment(atoms))

    except AttributeError:
        # no atoms
        pass

    if os.path.exists('INCAR'):
        # print all parameters that are set
        self.read_incar()
        ppp_list = self.get_pseudopotentials()
    else:
        ppp_list = [(None, None, None)]
    s += ['\nINCAR Parameters:']
    s += ['-----------------']
    for d in [self.int_params,
              self.float_params,
              self.exp_params,
              self.bool_params,
              self.list_params,
              self.dict_params,
              self.string_params,
              self.special_params,
              self.input_params]:

        for key in d:
            if key is 'magmom':
                np.set_printoptions(precision=3)
                value = textwrap.fill(str(d[key]),
                                      width=56,
                                      subsequent_indent=' '*17)
                s.append('  %12s: %s' % (key, value))
            elif d[key] is not None:
                value = textwrap.fill(str(d[key]),
                                      width=56,
                                      subsequent_indent=' '*17)
                s.append('  %12s: %s' % (key, value))

    s += ['\nPseudopotentials used:']
    s += ['----------------------']

    for sym, ppp, hash in ppp_list:
        s += ['{0}: {1} (git-hash: {2})'.format(sym, ppp, hash)]

    #  if ibrion in [5,6,7,8] print frequencies
    if self.int_params['ibrion'] in [5, 6, 7, 8]:
        freq, modes = self.get_vibrational_modes()
        s += ['\nVibrational frequencies']
        s += ['mode   frequency']
        s += ['------------------']
        for i, f in enumerate(freq):

            if isinstance(f, float):
                s += ['{0:4d}{1: 10.3f} eV'.format(i, f)]
            elif isinstance(f, complex):
                s += ['{0:4d}{1: 10.3f} eV'.format(i, -f.real)]
    return '\n'.join(s)

Vasp.__str__ = pretty_print

#########################################################################


def checkerr_vasp(self):
    ''' Checks vasp output in OUTCAR for errors. adapted from atat code'''
    error_strings = ['forrtl: severe',  # seg-fault
                     'highest band is occupied at some k-points!',
                     'rrrr',  # I think this is from Warning spelled
                              # out in ascii art
                     'cnorm',
                     'failed',
                     'non-integer']

    errors = []
    if os.path.exists('OUTCAR'):
        f = open('OUTCAR')
        for i, line in enumerate(f):
            i += 1
            for es in error_strings:
                if es in line:
                    errors.append((i, line))
        f.close()

        converged = self.read_convergence()
        if not converged:
            errors.append(('Converged', converged))

        # Then if ibrion > 0, check whether ionic relaxation condition
        # been fulfilled
        if self.int_params['ibrion'] > 0:
            if not self.read_relaxed():
                errors.append(('Ions/cell Converged', converged))

        if len(errors) != 0:
            f = open('error', 'w')
            for i, line in errors:
                f.write('{0}: {1}\n'.format(i, line))
            f.close()
        else:
            # no errors found, lets delete any error file that had existed.
            if os.path.exists('error'):
                os.unlink('error')
        if os.path.exists('error'):
            with open('error') as f:
                print 'Errors found:\n', f.read()
    else:
        if not hasattr(self, 'neb'):
            raise Exception('no OUTCAR` found')

Vasp.register_post_run_hook(checkerr_vasp)


def strip(self, extrafiles=()):
    '''removes large uncritical output files from directory'''
    files_to_remove = ['CHG', 'CHGCAR', 'WAVECAR'] + extrafiles

    for f in files_to_remove:
        if os.path.exists(f):
            os.unlink(f)

Vasp.strip = strip


def set_nbands(self, N=None, f=1.5):
    ''' convenience function to set NBANDS to N or automatically
    compute nbands

    for non-spin-polarized calculations
    nbands = int(nelectrons/2 + nions*f)

    this formula is suggested at
    http://cms.mpi.univie.ac.at/vasp/vasp/NBANDS_tag.html

    for transition metals f may be as high as 2.
    '''
    if N is not None:
        self.set(nbands=int(N))
        return
    atoms = self.get_atoms()
    nelectrons = self.get_valence_electrons()
    nbands = int(np.ceil(nelectrons/2.) + len(atoms)*f)
    self.set(nbands=nbands)

Vasp.set_nbands = set_nbands


def get_valence_electrons(self):
    '''Return all the valence electrons for the atoms.

    Calculated from the POTCAR file.
    '''
    if not os.path.exists('POTCAR'):
        self.initialize(self.get_atoms())
        self.write_potcar()
    default_electrons = self.get_default_number_of_electrons()

    d = {}
    for s, n in default_electrons:
        d[s] = n
    atoms = self.get_atoms()

    nelectrons = 0
    for atom in atoms:
        nelectrons += d[atom.symbol]
    return nelectrons

Vasp.get_valence_electrons = get_valence_electrons


def get_elapsed_time(self):
    '''Return elapsed calculation time in seconds from the OUTCAR file.'''
    import re
    regexp = re.compile('Elapsed time \(sec\):\s*(?P<time>[0-9]*\.[0-9]*)')

    with open('OUTCAR') as f:
        lines = f.readlines()

    m = re.search(regexp, lines[-8])

    time = m.groupdict().get('time', None)
    if time is not None:
        return float(time)
    else:
        return None
Vasp.get_elapsed_time = get_elapsed_time

old_read_ldau = Vasp.read_ldau


def read_ldau(self):
    '''Upon restarting the calculation, Vasp.read_incar() read
    list_keys ldauu, ldauj, and ldaul as list params, even though we
    are only allowed to define them through a dict key. If the
    calculation is complete, this is never a problem because we
    initially call read_incar(), and, seeing the ldauu, ldauj, and
    ldaul keys in the INCAR, VASP believes we initially defined them
    as lists. However, when we call restart a calculation and call
    read_ldau, this reads the ldauu, ldaul, and ldauj keys from the
    OUTCAR and sets the dictionary. We now have two instances where
    the ldauu, ldauj, and ldaul tags are stored (in the dict and list
    params)!

    This is particularly troublesome for continuation
    calculations. What happens is that Vasp writes the ldauu, ldaul,
    and ldauj tags twice, because it is stored in both the list_params
    and dict_params. The easiest way to get rid of this is when we
    read the ldauu, ldauj, and ldaul tags from the OUTCAR upon
    restart, we should erase the list params. This is what this
    function does.

    'Note: the problem persists with continuation calculations with
    nbands and magmoms.
    '''
    ldau, ldauprint, ldautype, ldau_luj = old_read_ldau(self)

    self.set(ldauu=None)
    self.set(ldaul=None)
    self.set(ldauj=None)
    return ldau, ldauprint, ldautype, ldau_luj

Vasp.read_ldau = read_ldau


def get_nearest_neighbor_table(self):
    """read the nearest neighbor table from OUTCAR

    returns a list of atom indices and the connecting neighbors. The
    list is not sorted according to self.sorted or self.resorted.
    """
    with open('OUTCAR') as f:
        lines = f.readlines()

    for i, line in enumerate(lines):
        if 'nearest neighbor table' in line:
            break

    # i contains index of line
    i += 1  # first line of the table

    # sometimes there is carriover to the next line.
    line_counter = 0

    NN = []

    while True:
        line = lines[i]
        if ('LATTYP' in line
            or line.strip() == ''):
            break
        line = lines[i].strip()
        if '        ' in lines[i+1]:
            # this was a continuation line
            line += lines[i+1]
            i += 2
        else:
            i += 1

        fields = line.split()

        atom_index = int(fields[0])
        nearest_neigbors = fields[4:]
        nn_indices = [int(nearest_neigbors[x])
                      for x in range(0, len(nearest_neigbors), 2)]
        nn_distances = [float(nearest_neigbors[x])
                        for x in range(1, len(nearest_neigbors), 2)]
        NN.append((atom_index, nn_indices))
    return NN

Vasp.get_nearest_neighbor_table = get_nearest_neighbor_table


# this fixes a bug in ase.calculators.vasp, which does not return a
# copy of the forces
def get_forces(self, atoms):
    self.update(atoms)
    return np.copy(self.forces)

Vasp.get_forces = get_forces


def get_energy_components(self, outputType=0):
    '''Returns all of the components of the energies.

    outputType = 0, returns each individual component

    outputType = 1, returns a major portion of the electrostatic
    energy and the total

    outputType = 2, returns a major portion of the electrostatic
    energy and the other components

    vasp forum may provide help:
    http://cms.mpi.univie.ac.at/vasp-forum/forum_viewtopic.php?4.273

    Contributed by Jason Marshall, 2014.
    '''
    # self.calculate()

    with open('OUTCAR') as f:
        lines = f.readlines()

    lineNumbers = []
    for i, line in enumerate(lines):
        # note: this is tricky, the exact string to search for is not
        # the last energy line in OUTCAR, there are space differences
        # ...  USER BEWARE: Be careful with this function ... may be
        # buggy depending on inputs
        if line.startswith('  free energy    TOTEN  ='):
            lineNumbers.append(i)

    lastLine = lineNumbers[-1]
    data = lines[lastLine - 10:lastLine]
    energies = []

    alphaZ = float(data[0].split()[-1])
    ewald = float(data[1].split()[-1])
    halfHartree = float(data[2].split()[-1])
    exchange = float(data[3].split()[-1])
    xExchange = float(data[4].split()[-1])
    PAWDoubleCounting1 = float(data[5].split()[-2])
    PAWDoubleCounting2 = float(data[5].split()[-1])
    entropy = float(data[6].split()[-1])
    eigenvalues = float(data[7].split()[-1])
    atomicEnergy = float(data[8].split()[-1])

    if outputType == 1:
        energies = [['electro', alphaZ + ewald + halfHartree],
                    ['else', exchange + xExchange + PAWDoubleCounting1
                     + PAWDoubleCounting2 + entropy + eigenvalues
                     + atomicEnergy],
                    ['total', alphaZ + ewald + halfHartree + exchange
                     + xExchange
                     + PAWDoubleCounting1 + PAWDoubleCounting2 + entropy
                     + eigenvalues + atomicEnergy]]
    elif outputType == 2:
        energies = [['electro', alphaZ + ewald + halfHartree],
                    ['exchange', exchange],
                    ['xExchange', xExchange],
                    ['PAW', PAWDoubleCounting1 + PAWDoubleCounting2],
                    ['entropy', entropy],
                    ['eigenvalues', eigenvalues],
                    ['atomicEnergy', atomicEnergy],
                    ['total', alphaZ + ewald + halfHartree + exchange
                     + xExchange
                     + PAWDoubleCounting1 + PAWDoubleCounting2 + entropy
                     + eigenvalues + atomicEnergy]]
    else:
        energies = [['alphaZ', alphaZ],
                    ['ewald', ewald],
                    ['halfHartree', halfHartree],
                    ['exchange', exchange],
                    ['xExchange', xExchange],
                    ['PAW', PAWDoubleCounting1 + PAWDoubleCounting2],
                    ['entropy', entropy],
                    ['eigenvalues', eigenvalues],
                    ['atomicEnergy', atomicEnergy]]

    return energies

Vasp.get_energy_components = get_energy_components


def get_beefens(self, n=-1):
    '''Get the BEEFens 2000 ensemble energies from the OUTCAR.  

    This only works with Vasp 5.3.5 compiled with libbeef.

    I am pretty sure this array is the deviations from the total
    energy. There are usually 2000 of these, but it is not clear this will
    always be the case. I assume the 2000 entries are always in the same
    order, so you can calculate ensemble energy differences for reactions,
    as long as the number of samples in the ensemble is the same.

    There is usually more than one BEEFens section. By default we return
    the last one. Choose another one with the the :par: n.

    see http://suncat.slac.stanford.edu/facility/software/functional/
    '''
    beefens = []
    with open('OUTCAR') as f:
        lines = f.readlines()
        for i, line in enumerate(lines):
            if 'BEEFens' in line:                
                nsamples = int(re.search('(\d+)', line).groups()[0])
                beefens.append([float(x) for x in lines[i + 1: i + nsamples]])
    return np.array(beefens[n])

Vasp.get_beefens = get_beefens

def get_orbital_occupations(self):
    '''Read occuations from OUTCAR.
    Returns a numpy array of
    [[s, p, d tot]] for each atom.

    You probably need to have used LORBIT=11 for this function to
    work. 
    '''

    # this finds the last entry of occupations. Sometimes, this is printed multiple times in the OUTCAR.
    with open('OUTCAR', 'r') as f:
        lines = f.readlines()
        start = None
        for i,line in enumerate(lines):
            if line.startswith(" total charge "):
                start = i

    if not i:
        raise Exception('Occupations not found')

    atoms = self.get_atoms()
    occupations = []
    for j in range(len(atoms)):
        line = lines[start + 4 + j]
        fields = line.split()
        s, p, d, tot = [float(x) for x in fields[1:]]
        occupations.append(np.array((s, p, d, tot)))
    return np.array(occupations)

Vasp.get_orbital_occupations = get_orbital_occupations<|MERGE_RESOLUTION|>--- conflicted
+++ resolved
@@ -384,15 +384,10 @@
         if key == 'kpts':
             if (list(self.input_params[key])
                 != list(self.old_input_params[key])):
-<<<<<<< HEAD
-                print '1. ', list(self.input_params[key])
-                print '2. ', list(self.old_input_params[key])
-                print 'KPTS FAILED'
-=======
                 log.debug('1. {}'.format(list(self.input_params[key])))
                 log.debug('2. {}'.format(list(self.old_input_params[key])))
                 log.debug('KPTS have changed.')
->>>>>>> 95afd2c6
+
                 return True
             else:
                 continue
