#!/usr/bin/env python
'''this is a patched :mod:`ase.calculators.vasp.Vasp` calculator

with the following features:

1. context manager to run in a specified directory and then return to the CWD.
2. calculations are run through the queue, not at the command line.
3. hook functions are enabled for pre and post processing
4. atoms is now a keyword
'''

import commands, exceptions, os, sys
from hashlib import sha1
from subprocess import Popen, PIPE
import numpy as np
np.set_printoptions(precision=3, suppress=True)

from ase import Atoms
from ase.calculators.vasp import *

# internal imports
from jasprc import *          # configuration data

# jasp metadata, including atoms tags and  constraints
from metadata import *

# all code for representing a calculation, database, etc...
from serialize import *

from jasp_vib import *        # all vibrational code
from jasp_neb import *        # all NEB code
from jasp_atoms import *      # some extensions to ase.Atoms for jasp
from jasp_exceptions import *  # exception definitions
from jasp_kpts import *       # extended read/write KPOINTS
from jasp_extensions import *  # extensions to vasp.py
from read_vasprun import *    # monkey patched functions to get data from xml
from POTCAR import *          # code to read POTCAR
from volumetric_data import *  # CHG and LOCPOT parsing

# ###################################################################
# Logger for handling information, warning and debugging
# ###################################################################
import logging
log = logging.getLogger('Jasp')
log.setLevel(logging.CRITICAL)
handler = logging.StreamHandler()
if sys.version_info < (2, 5):  # no funcName in python 2.4
    formatstring = ('%(levelname)-10s '
                    'lineno: %(lineno)-4d %(message)s')
else:
    formatstring = ('%(levelname)-10s function: %(funcName)s '
                    'lineno: %(lineno)-4d %(message)s')
formatter = logging.Formatter(formatstring)
handler.setFormatter(formatter)
log.addHandler(handler)


def calculation_is_ok(jobid=None):
    '''Returns bool if calculation appears ok.

    That means:
    1. There is a CONTCAR with contents
    2. The OUTCAR has 'Voluntary context switches' at the end.
    '''
    # find job output file
    output = ['\n']
    if jobid is not None:
        for f in os.listdir('.'):
            if 'o{0}'.format(jobid) in f:
                with open(f) as outputfile:
                    output = ['joboutput file: {0}'.format(jobid),
                              '\n' + '=' * 66 + '\n',
                              '{0}:\n'.format(f)]
                    output += outputfile.readlines()
                    output += ['=' * 66,
                               '\n']

    with open('INCAR') as f:
        if 'SPRING' in f.read():
            print 'Apparently an NEB calculation. Check it your self.'
            return True

    with open('CONTCAR') as f:
        content = f.read()

    if not len(content) > 0:
        os.unlink('CONTCAR')
        if os.path.exists('jobid'):
            os.unlink('jobid')
        raise VaspNotFinished('CONTCAR appears empty. It has been '
                              'deleted. Please run your script again')

    with open('OUTCAR') as f:
        lines = f.readlines()
        if 'Voluntary context switches' not in lines[-1]:
            output += ['Last 20 lines of OUTCAR:\n']
            output += lines[-20:]
            output += ['=' * 66]
            raise VaspNotFinished(''.join(output))

    return True


def vasp_changed_bands(calc):
    '''Check here if VASP changed nbands.'''
    log.debug('Checking if vasp changed nbands')

    if not os.path.exists('OUTCAR'):
        return

    with open('OUTCAR') as f:
        lines = f.readlines()
        for i, line in enumerate(lines):
            if 'The number of bands has been changed from the values supplied' in line:

                s = lines[i + 5]  # this is where the new bands are found
                nbands_cur = calc.nbands
                nbands_ori, nbands_new = [int(x) for x in
                                          re.search(r"I found NBANDS\s+ =\s+([0-9]*).*=\s+([0-9]*)", s).groups()]
                log.debug('Calculator nbands = {0}.\n'
                          'VASP found {1} nbands.\n'
                          'Changed to {2} nbands.'.format(nbands_cur,
                                                          nbands_ori,
                                                          nbands_new))

                calc.set(nbands=nbands_new)
                calc.write_incar(calc.get_atoms())

                log.debug('calc.kwargs: {0}'.format(calc.kwargs))
                if calc.kwargs.get('nbands', None) != nbands_new:
                    raise VaspWarning('''The number of bands was changed by VASP. This happens sometimes when you run in parallel. It causes problems with jasp. I have already updated your INCAR. You need to change the number of bands in your script to match what VASP used to proceed.\n\n ''' + '\n'.join(lines[i - 9: i + 8]))


# ###################################################################
# Jasp function - returns a Vasp calculator
# ###################################################################
Vasp.results = {}  # for storing data used in ase.db
Vasp.name = 'jasp'

# I thought of setting defaults like this. But, I realized it would
# break reading old calculations, where some of these are not set. I
# am leaving this in for now.
default_parameters = {'xc': 'PBE',
                      'lwave': False,
                      'lcharg': False,
                      'prec': 'Normal',
                      'kpts': (1, 1, 1)}


def Jasp(debug=None,
         restart=None,
         output_template='vasp',
         track_output=False,
         atoms=None,
         supress_err=False,
         **kwargs):
    '''wrapper function to create a Vasp calculator. The only purpose
    of this function is to enable atoms as a keyword argument, and to
    restart the calculator from the current directory if no keywords
    are given.

    By default we delete these large files. We do not need them very
    often, so the default is to delete them, and only keep them when
    we know we want them.

    **kwargs is the same as ase.calculators.vasp.

    you must be in the directory where vasp will be run.

    '''

    if debug is not None:
        log.setLevel(debug)

    log.debug('Jasp called in %s', os.getcwd())
    log.debug('kwargs = %s', kwargs)
    # special initialization NEB case
    if 'spring' in kwargs:
        log.debug('Entering NEB setup')
        try:
            calc = read_neb_calculator()
            calc.set(**kwargs)
        except:
            calc = neb_initialize(atoms, kwargs)

    # empty vasp dir. start from scratch
    elif (not os.path.exists('INCAR')):
        calc = Vasp(restart, output_template, track_output)

        if atoms is not None:
            atoms.calc = calc
        log.debug('empty vasp dir. start from scratch')

    # initialized directory, but no job has been run
    elif (not os.path.exists('jobid')
          and os.path.exists('INCAR')
          # but no output files
          and not os.path.exists('CONTCAR')):
        log.debug('initialized directory, but no job has been run')

        # this is kind of a weird case. There are input files, but
        # maybe we have tried to start a jasp calculation from
        # existing Vasp input files, and maybe need to set a few
        # additional parameters. If it is the first time running,
        # e.g. no CONTCAR exists, then we cannot restart the
        # calculation. we have to build it up.
        calc = Vasp(restart, output_template, track_output)

        # Try to read sorting file
        if os.path.isfile('ase-sort.dat'):
            calc.sort = []
            calc.resort = []
            file = open('ase-sort.dat', 'r')
            lines = file.readlines()
            file.close()
            for line in lines:
                data = line.split()
                calc.sort.append(int(data[0]))
                calc.resort.append(int(data[1]))
        calc.read_incar()
        calc.read_potcar()  # sets xc
        if calc.int_params.get('images', None) is not None:
            calc = read_neb_calculator()

        try:
            calc.read_kpoints()
        except IOError:
            # no KPOINTS
            pass

        if atoms is not None:
            atoms.calc = calc
        else:
            import ase.io
            try:
                atoms = ase.io.read('POSCAR')
                atoms.set_calculator(calc)
            except IOError:
                # no POSCAR found
                pass

    # job created, and in queue, but not running
    elif (os.path.exists('jobid')
          and job_in_queue(None)):
        '''this case is slightly tricky because you cannot restart if
        there is no contcar or outcar. here is a modified version of
        the restart_load function that avoids this problem.
        '''
        log.debug('job created, and in queue, but not running. tricky case')

        self = Vasp(restart, output_template, track_output)

        self.read_incar()

        if self.int_params.get('images', None) is not None:
            calc = read_neb_calculator()
        else:
            import ase.io
            # Try to read sorting file
            if os.path.isfile('ase-sort.dat'):
                self.sort = []
                self.resort = []
                file = open('ase-sort.dat', 'r')
                lines = file.readlines()
                file.close()
                for line in lines:
                    data = line.split()
                    self.sort.append(int(data[0]))
                    self.resort.append(int(data[1]))
                patoms = ase.io.read('POSCAR', format='vasp')[self.resort]
            else:
                log.debug('you are in %s', os.getcwd())
                patoms = ase.io.read('POSCAR', format='vasp')
                self.sort = range(len(atoms))
                self.resort = range(len(atoms))

            if atoms is not None:
                self.atoms = atoms
                atoms.calc = self
            else:
                self.atoms = patoms.copy()

        self.read_kpoints()
        self.read_potcar()

        self.old_input_params = self.input_params.copy()
        self.converged = False

        calc = self

        calc.vasp_queued = True

    # job created, and in queue, and running
    elif (os.path.exists('jobid')
          and job_in_queue(None)):
        log.debug('job created, and in queue, and running')
        calc = Vasp(restart, output_template, track_output)
        calc.read_incar()
        if calc.int_params.get('images', None) is not None:
            log.debug('reading neb calculator')
            calc = read_neb_calculator()

        else:
            calc = Vasp(restart=True)  # automatically loads results

        if atoms is not None:
            atoms.calc = calc
        calc.vasp_running = True

    # job is created, not in queue, not running. finished and
    # first time we are looking at it
    elif (os.path.exists('jobid')
          and not job_in_queue(None)):
        log.debug('job is created, not in queue, not running.'
                  'finished and first time we are looking at it')

        with open('jobid') as f:
            jobid = f.readline().split('.')[0]

        if calculation_is_ok(jobid):
            pass

        # delete the jobid file, since it is done
        os.unlink('jobid')

        calc = Vasp(restart, output_template, track_output)
        calc.read_incar()

        if calc.int_params.get('images', None) is not None:
            log.debug('reading neb calculator')
            calc = read_neb_calculator()
        else:
            try:
                calc = Vasp(restart=True)  # automatically loads results
            finally:
                pass
                

        # now update the atoms object if it was a kwarg
        if atoms is not None and not hasattr(calc, 'neb'):
            atoms.set_cell(calc.atoms.get_cell())
            atoms.set_positions(calc.atoms.get_positions())
            atoms.calc = calc

        # this is the first time we have finished, so now we run
        # the post_run_hooks
        if hasattr(calc, 'post_run_hooks'):
            for hook in calc.post_run_hooks:
                hook(calc)

    # job done long ago, jobid deleted, no running, and the

    # output files all exist
    elif (not os.path.exists('jobid')
          and os.path.exists('CONTCAR')
          and os.path.exists('OUTCAR')
          and os.path.exists('vasprun.xml')):
        log.debug('job was at least started, jobid deleted,'
                  'no running, and the output files all exist')
        if calculation_is_ok():
            log.debug('calculation seems ok.')
            calc = Vasp(restart=True)

            calc.read_incar()
            log.debug('list params = {}', calc.list_params)

        if atoms is not None:
            atoms.set_cell(calc.atoms.get_cell())
            atoms.set_positions(calc.atoms.get_positions())
            atoms.calc = calc
    else:
        raise VaspUnknownState('I do not recognize the state of this'
                               'directory {0}'.format(os.getcwd()))

    if os.path.exists('METADATA'):
        calc.read_metadata()

    # save initial params to check for changes later
    log.debug('saving initial parameters')
    log.debug('list_params = {}', calc.list_params)
    calc.old_float_params = calc.float_params.copy()
    calc.old_exp_params = calc.exp_params.copy()
    calc.old_string_params = calc.string_params.copy()
    calc.old_int_params = calc.int_params.copy()
    calc.old_input_params = calc.input_params.copy()
    calc.old_bool_params = calc.bool_params.copy()
    calc.old_list_params = calc.list_params.copy()
    calc.old_dict_params = calc.dict_params.copy()
    log.debug('String_params = {}', calc.string_params)
    calc.kwargs = kwargs
    calc.set(**kwargs)

    # create a METADATA file if it does not exist and we are not an NEB.
    if ((not os.path.exists('METADATA'))
         and calc.int_params.get('images', None) is None):
         calc.create_metadata()

    # Check if beef is used
    if calc.string_params.get('gga', None) == 'BF':
        calc.set(luse_vdw=True,
                 zab_vdw=-1.8867,
                 lbeefens=True)

    # check for luse_vdw, and make link to the required kernel if
    # using vdw.
    if calc.bool_params.get('luse_vdw', False):
        if not os.path.exists('vdw_kernel.bindat'):
            os.symlink(JASPRC['vdw_kernel.bindat'], 'vdw_kernel.bindat')

<<<<<<< HEAD
    # Finally, check if VASP changed the bands
    vasp_changed_bands(calc)

=======
>>>>>>> 6c0e8029
    return calc

class cd:
    '''Context manager for changing directories.

    On entering, store initial location, change to the desired directory,
    creating it if needed.  On exit, change back to the original directory.

    Example:
    with cd('path/to/a/calculation'):
        calc = Jasp(args)
        calc.get_potential energy()
    '''

    def __init__(self, working_directory):
        self.origin = os.getcwd()
        self.wd = working_directory


    def __enter__(self):
        # make directory if it doesn't already exist
        if not os.path.isdir(self.wd):
            os.makedirs(self.wd)

        # now change to new working dir
        os.chdir(self.wd)


    def __exit__(self, *args):
        os.chdir(self.origin)
        return False # allows body exceptions to propagate out.


class jasp:
    '''Context manager for running Vasp calculations

    On entering, automatically change to working vasp directory, and
    on exit, automatically change back to original working directory.

    Note: You do not want to raise exceptions here! it makes code
    using this really hard to write because you have to catch
    exceptions in the with statement.
    '''

    def __init__(self, vaspdir, supress_err=False, **kwargs):
        '''
        vaspdir: the directory to run vasp in

        **kwargs: all the vasp keywords, including an atoms object
        '''

        self.cwd = os.getcwd()  # directory we were in when jasp created
        self.vaspdir = os.path.expanduser(vaspdir)

        self.kwargs = kwargs  # this does not include the vaspdir variable
        self.supress_err = supress_err
        
    def __enter__(self):
        '''
        on enter, make sure directory exists, create it if necessary,
        and change into the directory. then return the calculator.

        try not to raise exceptions in here to avoid needing code like:
        try:
            with jasp() as calc:
                do stuff
        except:
            do stuff.

        I want this syntax:
        with jasp() as calc:
            try:
                calc.do something
            except (VaspException):
                do something.
        '''
        # make directory if it doesn't already exist
        if not os.path.isdir(self.vaspdir):
            os.makedirs(self.vaspdir)

        # now change to new working dir
        os.chdir(self.vaspdir)

        # and get the new calculator
        try:
            calc = Jasp(**self.kwargs)
            calc.vaspdir = self.vaspdir   # vasp directory
            calc.cwd = self.cwd   # directory we came from
            return calc
        except:
            self.__exit__()
            raise

    def __exit__(self, *args):
        '''
        on exit, change back to the original directory.
        '''
        os.chdir(self.cwd)
        return False  # allows exception to propagate out

    
def isavaspdir(path):
    '''Return bool if the current working directory is a VASP directory.

    A VASP dir has the vasp files in it. This function is typically used
    when walking a filesystem to identify directories that contain
    calculation results.
    '''
    # standard vaspdir
    if (os.path.exists(os.path.join(path, 'POSCAR')) and
        os.path.exists(os.path.join(path, 'INCAR')) and
        os.path.exists(os.path.join(path, 'KPOINTS')) and
        os.path.exists(os.path.join(path, 'POTCAR'))):
        return True
    # NEB vaspdir
    elif (os.path.exists(os.path.join(path, 'INCAR')) and
          os.path.exists(os.path.join(path, 'KPOINTS')) and
          os.path.exists(os.path.join(path, 'POTCAR'))):

        incar = open(os.path.join(path, 'INCAR')).read()
        if 'IMAGES' in incar:
            return True
        else:
            return False

    else:
        return False

if __name__ == '__main__':
    ''' make the module a script!

    you run this with an argument and the command changes into the
    directory, and runs vasp.

    another place this could belong is jaspsum, where it runs the job
    if needed.

    if you run jasp.py in a directory, it will submit the job if needed.
    '''
    from optparse import OptionParser

    parser = OptionParser('jasp.py')
    parser.add_option('-r',
                      nargs=0,
                      help='recursively run jasp on each dir')

    options, args = parser.parse_args()

    if args == []:
        args = ['.']

    for arg in args:

        if options.r is None:
            if isavaspdir(arg):
                with jasp(arg) as calc:
                    try:
                        print '{0:40s} {1}'.format(arg[-40:],
                                                   calc.calculate())
                    except (VaspSubmitted, VaspQueued), e:
                        print e
                        pass
        else:
            # recurse through each arg
            for (path, dirs, files) in os.walk(arg):
                if isavaspdir(path):
                    with jasp(path) as calc:
                        try:
                            print '{0:40s} {1}'.format(path[-40:],
                                                       calc.calculate())
                        except (VaspSubmitted, VaspQueued), e:
                            print e
                            pass<|MERGE_RESOLUTION|>--- conflicted
+++ resolved
@@ -407,12 +407,6 @@
         if not os.path.exists('vdw_kernel.bindat'):
             os.symlink(JASPRC['vdw_kernel.bindat'], 'vdw_kernel.bindat')
 
-<<<<<<< HEAD
-    # Finally, check if VASP changed the bands
-    vasp_changed_bands(calc)
-
-=======
->>>>>>> 6c0e8029
     return calc
 
 class cd:
