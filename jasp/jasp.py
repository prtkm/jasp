#!/usr/bin/env python
'''this is a patched :mod:`ase.calculators.vasp.Vasp` calculator

with the following features:

1. context manager to run in a specified directory and then return to the CWD.
2. calculations are run through the queue, not at the command line.
3. hook functions are enabled for pre and post processing
4. atoms is now a keyword
'''

import commands, exceptions, os, sys
from hashlib import sha1
from subprocess import Popen, PIPE
import numpy as np
np.set_printoptions(precision=3, suppress=True)

from ase import Atoms
from ase.calculators.vasp import *

# internal imports
from jasprc import *          # configuration data

# jasp metadata, including atoms tags and  constraints
from metadata import *

# all code for representing a calculation, database, etc...
from serialize import *

from jasp_vib import *        # all vibrational code
from jasp_neb import *        # all NEB code
from jasp_atoms import *      # some extensions to ase.Atoms for jasp
from jasp_exceptions import *  # exception definitions
from jasp_kpts import *       # extended read/write KPOINTS
from jasp_extensions import *  # extensions to vasp.py
from read_vasprun import *    # monkey patched functions to get data from xml
from POTCAR import *          # code to read POTCAR
from volumetric_data import *  # CHG and LOCPOT parsing

# ###################################################################
# Logger for handling information, warning and debugging
# ###################################################################
import logging
log = logging.getLogger('Jasp')
log.setLevel(logging.CRITICAL)
handler = logging.StreamHandler()
if sys.version_info < (2, 5):  # no funcName in python 2.4
    formatstring = ('%(levelname)-10s '
                    'lineno: %(lineno)-4d %(message)s')
else:
    formatstring = ('%(levelname)-10s function: %(funcName)s '
                    'lineno: %(lineno)-4d %(message)s')
formatter = logging.Formatter(formatstring)
handler.setFormatter(formatter)
log.addHandler(handler)

# * Utility functions
# ** Calculation is ok
def calculation_is_ok(jobid=None):
    '''Returns bool if calculation appears ok.

    That means:
    1. There is a CONTCAR with contents
    2. The OUTCAR has 'Voluntary context switches' at the end.
    '''
    # find job output file
    output = ['\n']
    if jobid is not None:
        for f in os.listdir('.'):
            if 'o{0}'.format(jobid) in f:
                with open(f) as outputfile:
                    output = ['joboutput file: {0}'.format(jobid),
                              '\n' + '=' * 66 + '\n',
                              '{0}:\n'.format(f)]
                    output += outputfile.readlines()
                    output += ['=' * 66,
                               '\n']

    with open('INCAR') as f:
        if 'SPRING' in f.read():
            print 'Apparently an NEB calculation. Check it your self.'
            return True

    with open('CONTCAR') as f:
        content = f.read()

    if not len(content) > 0:
        os.unlink('CONTCAR')
        if os.path.exists('jobid'):
            os.unlink('jobid')
        raise VaspNotFinished('CONTCAR appears empty. It has been '
                              'deleted. Please run your script again')

    with open('OUTCAR') as f:
        lines = f.readlines()
        if 'Voluntary context switches' not in lines[-1]:
            output += ['Last 20 lines of OUTCAR:\n']
            output += lines[-20:]
            output += ['=' * 66]
            raise VaspNotFinished(''.join(output))

    return True

<<<<<<< HEAD
# ** Did the bands change?
def vasp_changed_bands(calc):
    '''Check here if VASP changed nbands.'''
    log.debug('Checking if vasp changed nbands')

    if not os.path.exists('OUTCAR'):
        return

    with open('OUTCAR') as f:
        lines = f.readlines()
        for i, line in enumerate(lines):
            if 'The number of bands has been changed from the values supplied' in line:

                s = lines[i + 5]  # this is where the new bands are found
                nbands_cur = calc.nbands
                nbands_ori, nbands_new = [int(x) for x in
                                          re.search(r"I found NBANDS\s+ =\s+([0-9]*).*=\s+([0-9]*)", s).groups()]
                log.debug('Calculator nbands = {0}.\n'
                          'VASP found {1} nbands.\n'
                          'Changed to {2} nbands.'.format(nbands_cur,
                                                          nbands_ori,
                                                          nbands_new))

                calc.set(nbands=nbands_new)
                calc.write_incar(calc.get_atoms())

                log.debug('calc.kwargs: {0}'.format(calc.kwargs))
                if calc.kwargs.get('nbands', None) != nbands_new:
                    raise VaspWarning('''The number of bands was changed by VASP. This happens sometimes when you run in parallel. It causes problems with jasp. I have already updated your INCAR. You need to change the number of bands in your script to match what VASP used to proceed.\n\n ''' + '\n'.join(lines[i - 9: i + 8]))

# * Jasp
# ###################################################################
=======
####################################################################
>>>>>>> 41da855c
# Jasp function - returns a Vasp calculator
# ###################################################################
Vasp.results = {}  # for storing data used in ase.db
Vasp.name = 'jasp'

# I thought of setting defaults like this. But, I realized it would
# break reading old calculations, where some of these are not set. I
# am leaving this in for now.
default_parameters = {'xc': 'PBE',
                      'lwave': False,
                      'lcharg': False,
                      'prec': 'Normal',
                      'kpts': (1, 1, 1)}


def compatible_atoms_p(a1, a2):
    '''Returns whether atoms have changed from what went in to jasp to what was
read. we only care if the number or types of atoms changed.
    a1 is the directory atoms
    a2 is the passed atoms.'''
    print 'Checking if {0} compatible with {1}.'.format(a1, a2)
    if ((len(a1) != len(a2))
        or
        (a1.get_chemical_symbols() != a2.get_chemical_symbols())):
        raise Exception('Incompatible atoms.\n'
                        '{0} contains {1}'
                        ' but you passed {2}, which is not '
                        'compatible'.format(os.getcwd(),
                                            a1, a2))


def Jasp(debug=None,
         restart=None,
         output_template='vasp',
         track_output=False,
         atoms=None,
         **kwargs):
    '''wrapper function to create a Vasp calculator. The only purpose
    of this function is to enable atoms as a keyword argument, and to
    restart the calculator from the current directory if no keywords
    are given.

    By default we delete these large files. We do not need them very
    often, so the default is to delete them, and only keep them when
    we know we want them.

    **kwargs is the same as ase.calculators.vasp.

    you must be in the directory where vasp will be run.

    '''

    if debug is not None:
        log.setLevel(debug)

    log.debug('Jasp called in %s', os.getcwd())
    log.debug('kwargs = %s', kwargs)
    # special initialization NEB case
    if 'spring' in kwargs:
        log.debug('Entering NEB setup')
        try:
            calc = read_neb_calculator()
            calc.set(**kwargs)
        except:
            calc = neb_initialize(atoms, kwargs)
# ** Empty directory starting from scratch
    # empty vasp dir. start from scratch
    elif (not os.path.exists('INCAR')):
        calc = Vasp(restart, output_template, track_output)

        if atoms is not None:
            atoms.calc = calc
        log.debug('empty vasp dir. start from scratch')

# ** initialized directory, but no job has been run
    elif (not os.path.exists('jobid')
          and os.path.exists('INCAR')
          # but no output files
          and not os.path.exists('CONTCAR')):
        log.debug('initialized directory, but no job has been run')

        # this is kind of a weird case. There are input files, but
        # maybe we have tried to start a jasp calculation from
        # existing Vasp input files, and maybe need to set a few
        # additional parameters. If it is the first time running,
        # e.g. no CONTCAR exists, then we cannot restart the
        # calculation. we have to build it up.
        calc = Vasp(restart, output_template, track_output)

        # Try to read sorting file
        if os.path.isfile('ase-sort.dat'):
            calc.sort = []
            calc.resort = []
            file = open('ase-sort.dat', 'r')
            lines = file.readlines()
            file.close()
            for line in lines:
                data = line.split()
                calc.sort.append(int(data[0]))
                calc.resort.append(int(data[1]))
        calc.read_incar()
        calc.read_potcar()  # sets xc
        if calc.int_params.get('images', None) is not None:
            calc = read_neb_calculator()

        try:
            calc.read_kpoints()
        except IOError:
            # no KPOINTS
            pass

        if atoms is not None:
            compatible_atoms_p(calc.get_atoms(), atoms)
            atoms.calc = calc
        else:
            import ase.io
            try:
                atoms = ase.io.read('POSCAR')
                atoms.set_calculator(calc)
            except IOError:
                # no POSCAR found
                pass

# ** job created, and in queue, but not running
    elif (os.path.exists('jobid')
          and job_in_queue(None)):
        '''this case is slightly tricky because you cannot restart if
        there is no contcar or outcar. here is a modified version of
        the restart_load function that avoids this problem.
        '''
        log.debug('job created, and in queue, but not running. tricky case')

        self = Vasp(restart, output_template, track_output)

        self.read_incar()

        if self.int_params.get('images', None) is not None:
            calc = read_neb_calculator()
        else:
            import ase.io
            # Try to read sorting file
            if os.path.isfile('ase-sort.dat'):
                self.sort = []
                self.resort = []
                file = open('ase-sort.dat', 'r')
                lines = file.readlines()
                file.close()
                for line in lines:
                    data = line.split()
                    self.sort.append(int(data[0]))
                    self.resort.append(int(data[1]))
                patoms = ase.io.read('POSCAR', format='vasp')[self.resort]
            else:
                log.debug('you are in %s', os.getcwd())
                patoms = ase.io.read('POSCAR', format='vasp')
                self.sort = range(len(atoms))
                self.resort = range(len(atoms))

            if atoms is not None:
                compatible_atoms_p(calc.get_atoms(), atoms)
                self.atoms = atoms
                atoms.calc = self
            else:
                self.atoms = patoms.copy()

        self.read_kpoints()
        self.read_potcar()

        self.old_input_params = self.input_params.copy()
        self.converged = False

        calc = self

        calc.vasp_queued = True

# ** job created, and in queue, and running
    elif (os.path.exists('jobid')
          and job_in_queue(None)):
        log.debug('job created, and in queue, and running')
        calc = Vasp(restart, output_template, track_output)
        calc.read_incar()
        if calc.int_params.get('images', None) is not None:
            log.debug('reading neb calculator')
            calc = read_neb_calculator()

        else:
            calc = Vasp(restart=True)  # automatically loads results

        if atoms is not None:
            compatible_atoms_p(calc.get_atoms(), atoms)
            atoms.calc = calc
        calc.vasp_running = True

# ** job is created, not in queue, not running. finished and first time we are looking at it
    elif (os.path.exists('jobid')
          and not job_in_queue(None)):
        log.debug('job is created, not in queue, not running.'
                  'finished and first time we are looking at it')

        with open('jobid') as f:
            jobid = f.readline().split('.')[0]

            if calculation_is_ok(jobid):
                pass

        # delete the jobid file, since it is done
        os.unlink('jobid')

        calc = Vasp(restart, output_template, track_output)
        calc.read_incar()

        if calc.int_params.get('images', None) is not None:
            log.debug('reading neb calculator')
            calc = read_neb_calculator()
        else:
            try:
                calc = Vasp(restart=True)  # automatically loads results
            finally:
                pass

        # now update the atoms object if it was a kwarg
        if atoms is not None and not hasattr(calc, 'neb'):
            compatible_atoms_p(calc.get_atoms(), atoms)
            atoms.set_cell(calc.atoms.get_cell())
            atoms.set_positions(calc.atoms.get_positions())
            atoms.calc = calc

        # this is the first time we have finished, so now we run
        # the post_run_hooks
        if hasattr(calc, 'post_run_hooks'):
            for hook in calc.post_run_hooks:
                hook(calc)

# ** job done long ago, jobid deleted, no running, and the output files all exist
    elif (not os.path.exists('jobid')
          and os.path.exists('CONTCAR')
          and os.path.exists('OUTCAR')
          and os.path.exists('vasprun.xml')):
        log.debug('job was at least started, jobid deleted,'
                  'no running, and the output files all exist')
        if calculation_is_ok():
            log.debug('calculation seems ok.')
            calc = Vasp(restart=True)
            calc.read_incar()
            log.debug('list params = {}', calc.list_params)

        if atoms is not None:
            compatible_atoms_p(calc.get_atoms(), atoms)
            atoms.set_cell(calc.atoms.get_cell())
            atoms.set_positions(calc.atoms.get_positions())
            atoms.calc = calc
    else:
        raise VaspUnknownState('I do not recognize the state of this'
                               'directory {0}'.format(os.getcwd()))

# ** Done with special cases
    if os.path.exists('METADATA'):
        calc.read_metadata()

    # save initial params to check for changes later
    log.debug('saving initial parameters')
    log.debug('list_params = {}', calc.list_params)
    calc.old_float_params = calc.float_params.copy()
    calc.old_exp_params = calc.exp_params.copy()
    calc.old_string_params = calc.string_params.copy()
    calc.old_int_params = calc.int_params.copy()
    calc.old_input_params = calc.input_params.copy()
    calc.old_bool_params = calc.bool_params.copy()
    calc.old_list_params = calc.list_params.copy()
    calc.old_dict_params = calc.dict_params.copy()
    log.debug('String_params = {}', calc.string_params)
    calc.kwargs = kwargs
    calc.set(**kwargs)

    # create a METADATA file if it does not exist and we are not an NEB.
    if ((not os.path.exists('METADATA'))
         and calc.int_params.get('images', None) is None):
         calc.create_metadata()

# ** Check if beef is used
    if calc.string_params.get('gga', None) == 'BF':
        calc.set(luse_vdw=True,
                 zab_vdw=-1.8867,
                 lbeefens=True)

# ** check for luse_vdw, and make link to the required kernel if
    # using vdw.
    if calc.bool_params.get('luse_vdw', False):
        if not os.path.exists('vdw_kernel.bindat'):
            os.symlink(JASPRC['vdw_kernel.bindat'], 'vdw_kernel.bindat')

    return calc


class cd:
    '''Context manager for changing directories.

    On entering, store initial location, change to the desired directory,
    creating it if needed.  On exit, change back to the original directory.

    Example:
    with cd('path/to/a/calculation'):
        calc = Jasp(args)
        calc.get_potential energy()
    '''

    def __init__(self, working_directory):
        self.origin = os.getcwd()
        self.wd = working_directory


    def __enter__(self):
        # make directory if it doesn't already exist
        if not os.path.isdir(self.wd):
            os.makedirs(self.wd)

        # now change to new working dir
        os.chdir(self.wd)


    def __exit__(self, *args):
        os.chdir(self.origin)
        return False # allows body exceptions to propagate out.


class jasp:
    '''Context manager for running Vasp calculations

    On entering, automatically change to working vasp directory, and
    on exit, automatically change back to original working directory.

    Note: You do not want to raise exceptions here! it makes code
    using this really hard to write because you have to catch
    exceptions in the with statement.
    '''

    def __init__(self, vaspdir, **kwargs):
        '''
        vaspdir: the directory to run vasp in

        **kwargs: all the vasp keywords, including an atoms object
        '''

        self.cwd = os.getcwd()  # directory we were in when jasp created
        self.vaspdir = os.path.expanduser(vaspdir)

        self.kwargs = kwargs  # this does not include the vaspdir variable

    def __enter__(self):
        '''
        on enter, make sure directory exists, create it if necessary,
        and change into the directory. then return the calculator.

        try not to raise exceptions in here to avoid needing code like:
        try:
            with jasp() as calc:
                do stuff
        except:
            do stuff.

        I want this syntax:
        with jasp() as calc:
            try:
                calc.do something
            except (VaspException):
                do something.
        '''
        # make directory if it doesn't already exist
        if not os.path.isdir(self.vaspdir):
            os.makedirs(self.vaspdir)

        # now change to new working dir
        os.chdir(self.vaspdir)

        # and get the new calculator
        try:
            calc = Jasp(**self.kwargs)
            calc.vaspdir = self.vaspdir   # vasp directory
            calc.cwd = self.cwd   # directory we came from
            return calc
        except:
            self.__exit__()
            raise

    def __exit__(self, *args):
        '''
        on exit, change back to the original directory.
        '''
        os.chdir(self.cwd)
        return False  # allows exception to propagate out


def isavaspdir(path):
    '''Return bool if the current working directory is a VASP directory.

    A VASP dir has the vasp files in it. This function is typically used
    when walking a filesystem to identify directories that contain
    calculation results.
    '''
    # standard vaspdir
    if (os.path.exists(os.path.join(path, 'POSCAR')) and
        os.path.exists(os.path.join(path, 'INCAR')) and
        os.path.exists(os.path.join(path, 'KPOINTS')) and
        os.path.exists(os.path.join(path, 'POTCAR'))):
        return True
    # NEB vaspdir
    elif (os.path.exists(os.path.join(path, 'INCAR')) and
          os.path.exists(os.path.join(path, 'KPOINTS')) and
          os.path.exists(os.path.join(path, 'POTCAR'))):

        incar = open(os.path.join(path, 'INCAR')).read()
        if 'IMAGES' in incar:
            return True
        else:
            return False

    else:
        return False

if __name__ == '__main__':
    ''' make the module a script!

    you run this with an argument and the command changes into the
    directory, and runs vasp.

    another place this could belong is jaspsum, where it runs the job
    if needed.

    if you run jasp.py in a directory, it will submit the job if needed.
    '''
    from optparse import OptionParser

    parser = OptionParser('jasp.py')
    parser.add_option('-r',
                      nargs=0,
                      help='recursively run jasp on each dir')

    options, args = parser.parse_args()

    if args == []:
        args = ['.']

    for arg in args:

        if options.r is None:
            if isavaspdir(arg):
                with jasp(arg) as calc:
                    try:
                        print '{0:40s} {1}'.format(arg[-40:],
                                                   calc.calculate())
                    except (VaspSubmitted, VaspQueued), e:
                        print e
                        pass
        else:
            # recurse through each arg
            for (path, dirs, files) in os.walk(arg):
                if isavaspdir(path):
                    with jasp(path) as calc:
                        try:
                            print '{0:40s} {1}'.format(path[-40:],
                                                       calc.calculate())
                        except (VaspSubmitted, VaspQueued), e:
                            print e
                            pass<|MERGE_RESOLUTION|>--- conflicted
+++ resolved
@@ -101,42 +101,9 @@
 
     return True
 
-<<<<<<< HEAD
-# ** Did the bands change?
-def vasp_changed_bands(calc):
-    '''Check here if VASP changed nbands.'''
-    log.debug('Checking if vasp changed nbands')
-
-    if not os.path.exists('OUTCAR'):
-        return
-
-    with open('OUTCAR') as f:
-        lines = f.readlines()
-        for i, line in enumerate(lines):
-            if 'The number of bands has been changed from the values supplied' in line:
-
-                s = lines[i + 5]  # this is where the new bands are found
-                nbands_cur = calc.nbands
-                nbands_ori, nbands_new = [int(x) for x in
-                                          re.search(r"I found NBANDS\s+ =\s+([0-9]*).*=\s+([0-9]*)", s).groups()]
-                log.debug('Calculator nbands = {0}.\n'
-                          'VASP found {1} nbands.\n'
-                          'Changed to {2} nbands.'.format(nbands_cur,
-                                                          nbands_ori,
-                                                          nbands_new))
-
-                calc.set(nbands=nbands_new)
-                calc.write_incar(calc.get_atoms())
-
-                log.debug('calc.kwargs: {0}'.format(calc.kwargs))
-                if calc.kwargs.get('nbands', None) != nbands_new:
-                    raise VaspWarning('''The number of bands was changed by VASP. This happens sometimes when you run in parallel. It causes problems with jasp. I have already updated your INCAR. You need to change the number of bands in your script to match what VASP used to proceed.\n\n ''' + '\n'.join(lines[i - 9: i + 8]))
 
 # * Jasp
 # ###################################################################
-=======
-####################################################################
->>>>>>> 41da855c
 # Jasp function - returns a Vasp calculator
 # ###################################################################
 Vasp.results = {}  # for storing data used in ase.db
