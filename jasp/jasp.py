--- conflicted
+++ resolved
@@ -129,12 +129,6 @@
 
     '''
 
-<<<<<<< HEAD
-    #self.keep_chgcar = keep_chgcar
-    #self.keep_wavecar = keep_wavecar
-
-=======
->>>>>>> 6027fa13
     if debug is not None:
         log.setLevel(debug)
 
@@ -218,11 +212,7 @@
         self = Vasp(restart, output_template, track_output)
         self.keep_chgcar = keep_chgcar
         self.keep_wavecar = keep_wavecar
-<<<<<<< HEAD
-        
-=======
-    
->>>>>>> 6027fa13
+
         self.read_incar()
 
         if self.int_params.get('images', None) is not None:
