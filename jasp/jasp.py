#!/usr/bin/env python
'''this is a patched :mod:`ase.calculators.vasp.Vasp` calculator

with the following features:

1. context manager to run in a specified directory and then return to the CWD.
2. calculations are run through the queue, not at the command line.
3. hook functions are enabled for pre and post processing
4. atoms is now a keyword
'''

import commands, exceptions, os, sys
from hashlib import sha1
from subprocess import Popen, PIPE
import numpy as np
np.set_printoptions(precision=3, suppress=True)

from ase import Atoms
from ase.calculators.vasp import *

# internal imports
from jasprc import *          # configuration data

# jasp metadata, including atoms tags and  constraints
from metadata import *

# all code for representing a calculation, database, etc...
from serialize import *

from jasp_vib import *        # all vibrational code
from jasp_neb import *        # all NEB code
from jasp_atoms import *      # some extensions to ase.Atoms for jasp
from jasp_exceptions import *  # exception definitions
from jasp_kpts import *       # extended read/write KPOINTS
from jasp_extensions import *  # extensions to vasp.py
from read_vasprun import *    # monkey patched functions to get data from xml
from POTCAR import *          # code to read POTCAR
from volumetric_data import *  # CHG and LOCPOT parsing

# ###################################################################
# Logger for handling information, warning and debugging
# ###################################################################
import logging
log = logging.getLogger('Jasp')
log.setLevel(logging.CRITICAL)
handler = logging.StreamHandler()
if sys.version_info < (2, 5):  # no funcName in python 2.4
    formatstring = ('%(levelname)-10s '
                    'lineno: %(lineno)-4d %(message)s')
else:
    formatstring = ('%(levelname)-10s function: %(funcName)s '
                    'lineno: %(lineno)-4d %(message)s')
formatter = logging.Formatter(formatstring)
handler.setFormatter(formatter)
log.addHandler(handler)


def calculation_is_ok(jobid=None):
    '''Returns bool if calculation appears ok.

    That means:
    1. There is a CONTCAR with contents
    2. The OUTCAR has 'Voluntary context switches' at the end.
    '''
    # find job output file
    output = ['\n']
    if jobid is not None:
        for f in os.listdir('.'):
            if 'o{0}'.format(jobid) in f:
                with open(f) as outputfile:
                    output = ['joboutput file: {0}'.format(jobid),
                              '\n' + '=' * 66 + '\n',
                              '{0}:\n'.format(f)]
                    output += outputfile.readlines()
                    output += ['=' * 66,
                               '\n']

    with open('INCAR') as f:
        if 'SPRING' in f.read():
            print 'Apparently an NEB calculation. Check it your self.'
            return True

    with open('CONTCAR') as f:
        content = f.read()

<<<<<<< HEAD
        if not len(content) > 0:
            os.unlink('CONTCAR')
            os.unlink('jobid')
            raise VaspNotFinished('CONTCAR appears empty. It has been '
                                  'deleted. Please run your script again')
=======
    if not len(content) > 0:
        os.unlink('CONTCAR')
        if os.path.exists('jobid'):
            os.unlink('jobid')
        raise VaspNotFinished('CONTCAR appears empty. It has been '
                              'deleted. Please run your script again')
>>>>>>> 95afd2c6

    with open('OUTCAR') as f:
        lines = f.readlines()
        if 'Voluntary context switches' not in lines[-1]:
            output += ['Last 20 lines of OUTCAR:\n']
            output += lines[-20:]
            output += ['=' * 66]
            raise VaspNotFinished(''.join(output))

    return True


def vasp_changed_bands(calc):
    '''Check here if VASP changed nbands.'''
    log.debug('Checking if vasp changed nbands')

    if not os.path.exists('OUTCAR'):
        return

    with open('OUTCAR') as f:
        lines = f.readlines()
        for i, line in enumerate(lines):
            if 'The number of bands has been changed from the values supplied' in line:

                s = lines[i + 5]  # this is where the new bands are found
                nbands_cur = calc.nbands
                nbands_ori, nbands_new = [int(x) for x in
                                          re.search(r"I found NBANDS\s+ =\s+([0-9]*).*=\s+([0-9]*)", s).groups()]
                log.debug('Calculator nbands = {0}.\n'
                          'VASP found {1} nbands.\n'
                          'Changed to {2} nbands.'.format(nbands_cur,
                                                          nbands_ori,
                                                          nbands_new))

                calc.set(nbands=nbands_new)
                calc.write_incar(calc.get_atoms())

                log.debug('calc.kwargs: {0}'.format(calc.kwargs))
                if calc.kwargs.get('nbands', None) != nbands_new:
                    raise VaspWarning('''The number of bands was changed by VASP. This happens sometimes when you run in parallel. It causes problems with jasp. I have already updated your INCAR. You need to change the number of bands in your script to match what VASP used to proceed.\n\n ''' + '\n'.join(lines[i - 9: i + 8]))


# ###################################################################
# Jasp function - returns a Vasp calculator
# ###################################################################
Vasp.results = {}  # for storing data used in ase.db
Vasp.name = 'jasp'

# I thought of setting defaults like this. But, I realized it would
# break reading old calculations, where some of these are not set. I
# am leaving this in for now.
default_parameters = {'xc': 'PBE',
                      'lwave': False,
                      'lcharg': False,
                      'prec': 'Normal',
                      'kpts': (1, 1, 1)}


def Jasp(debug=None,
         restart=None,
         output_template='vasp',
         track_output=False,
         atoms=None,
         supress_err=False,
         **kwargs):
    '''wrapper function to create a Vasp calculator. The only purpose
    of this function is to enable atoms as a keyword argument, and to
    restart the calculator from the current directory if no keywords
    are given.

    By default we delete these large files. We do not need them very
    often, so the default is to delete them, and only keep them when
    we know we want them.

    **kwargs is the same as ase.calculators.vasp.

    you must be in the directory where vasp will be run.

    '''

    if debug is not None:
        log.setLevel(debug)

    log.debug('Jasp called in %s', os.getcwd())
    log.debug('kwargs = %s', kwargs)
    # special initialization NEB case
    if 'spring' in kwargs:
        log.debug('Entering NEB setup')
        try:
            calc = read_neb_calculator()
            calc.set(**kwargs)
        except:
            calc = neb_initialize(atoms, kwargs)

    # empty vasp dir. start from scratch
    elif (not os.path.exists('INCAR')):
        calc = Vasp(restart, output_template, track_output)

        if atoms is not None:
            atoms.calc = calc
        log.debug('empty vasp dir. start from scratch')

    # initialized directory, but no job has been run
    elif (not os.path.exists('jobid')
          and os.path.exists('INCAR')
          # but no output files
          and not os.path.exists('CONTCAR')):
        log.debug('initialized directory, but no job has been run')

        # this is kind of a weird case. There are input files, but
        # maybe we have tried to start a jasp calculation from
        # existing Vasp input files, and maybe need to set a few
        # additional parameters. If it is the first time running,
        # e.g. no CONTCAR exists, then we cannot restart the
        # calculation. we have to build it up.
        calc = Vasp(restart, output_template, track_output)

        # Try to read sorting file
        if os.path.isfile('ase-sort.dat'):
            calc.sort = []
            calc.resort = []
            file = open('ase-sort.dat', 'r')
            lines = file.readlines()
            file.close()
            for line in lines:
                data = line.split()
                calc.sort.append(int(data[0]))
                calc.resort.append(int(data[1]))
        calc.read_incar()
        calc.read_potcar()  # sets xc
        if calc.int_params.get('images', None) is not None:
            calc = read_neb_calculator()

        try:
            calc.read_kpoints()
        except IOError:
            # no KPOINTS
            pass

        if atoms is not None:
            atoms.calc = calc
        else:
            import ase.io
            try:
                atoms = ase.io.read('POSCAR')
                atoms.set_calculator(calc)
            except IOError:
                # no POSCAR found
                pass

    # job created, and in queue, but not running
    elif (os.path.exists('jobid')
          and job_in_queue(None)):
        '''this case is slightly tricky because you cannot restart if
        there is no contcar or outcar. here is a modified version of
        the restart_load function that avoids this problem.
        '''
        log.debug('job created, and in queue, but not running. tricky case')

        self = Vasp(restart, output_template, track_output)
<<<<<<< HEAD
=======

>>>>>>> 95afd2c6
        self.read_incar()

        if self.int_params.get('images', None) is not None:
            calc = read_neb_calculator()
        else:
            import ase.io
            # Try to read sorting file
            if os.path.isfile('ase-sort.dat'):
                self.sort = []
                self.resort = []
                file = open('ase-sort.dat', 'r')
                lines = file.readlines()
                file.close()
                for line in lines:
                    data = line.split()
                    self.sort.append(int(data[0]))
                    self.resort.append(int(data[1]))
                patoms = ase.io.read('POSCAR', format='vasp')[self.resort]
            else:
                log.debug('you are in %s', os.getcwd())
                patoms = ase.io.read('POSCAR', format='vasp')
                self.sort = range(len(atoms))
                self.resort = range(len(atoms))

            if atoms is not None:
                self.atoms = atoms
                atoms.calc = self
            else:
                self.atoms = patoms.copy()

        self.read_kpoints()
        self.read_potcar()

        self.old_input_params = self.input_params.copy()
        self.converged = False

        calc = self

        calc.vasp_queued = True

    # job created, and in queue, and running
    elif (os.path.exists('jobid')
          and job_in_queue(None)):
        log.debug('job created, and in queue, and running')
        calc = Vasp(restart, output_template, track_output)
        calc.read_incar()
        if calc.int_params.get('images', None) is not None:
            log.debug('reading neb calculator')
            calc = read_neb_calculator()

        else:
            calc = Vasp(restart=True)  # automatically loads results

        if atoms is not None:
            atoms.calc = calc
        calc.vasp_running = True

    # job is created, not in queue, not running. finished and
    # first time we are looking at it
    elif (os.path.exists('jobid')
          and not job_in_queue(None)):
        log.debug('job is created, not in queue, not running.'
                  'finished and first time we are looking at it')

        with open('jobid') as f:
            jobid = f.readline().split('.')[0]

        if calculation_is_ok(jobid):
            pass

        # delete the jobid file, since it is done
        os.unlink('jobid')

        calc = Vasp(restart, output_template, track_output)
        calc.read_incar()


        if calc.int_params.get('images', None) is not None:
            log.debug('reading neb calculator')
            calc = read_neb_calculator()
        else:
            try:
                calc = Vasp(restart=True)  # automatically loads results
            finally:
                pass
                

        # now update the atoms object if it was a kwarg
        if atoms is not None and not hasattr(calc, 'neb'):
            atoms.set_cell(calc.atoms.get_cell())
            atoms.set_positions(calc.atoms.get_positions())
            atoms.calc = calc

        # this is the first time we have finished, so now we run
        # the post_run_hooks
        if hasattr(calc, 'post_run_hooks'):
            for hook in calc.post_run_hooks:
                hook(calc)

    # job done long ago, jobid deleted, no running, and the

    # output files all exist
    elif (not os.path.exists('jobid')
          and os.path.exists('CONTCAR')
          and os.path.exists('OUTCAR')
          and os.path.exists('vasprun.xml')):
        log.debug('job was at least started, jobid deleted,'
                  'no running, and the output files all exist')
        if calculation_is_ok():
            log.debug('calculation seems ok.')
            calc = Vasp(restart=True)
<<<<<<< HEAD
            
=======
            calc.read_incar()
            log.debug('list params = {}', calc.list_params)

>>>>>>> 95afd2c6
        if atoms is not None:
            atoms.set_cell(calc.atoms.get_cell())
            atoms.set_positions(calc.atoms.get_positions())
            atoms.calc = calc
    else:
        raise VaspUnknownState('I do not recognize the state of this'
                               'directory {0}'.format(os.getcwd()))

    if os.path.exists('METADATA'):
        calc.read_metadata()

    # save initial params to check for changes later
    log.debug('saving initial parameters')
    log.debug('list_params = {}', calc.list_params)
    calc.old_float_params = calc.float_params.copy()
    calc.old_exp_params = calc.exp_params.copy()
    calc.old_string_params = calc.string_params.copy()
    calc.old_int_params = calc.int_params.copy()
    calc.old_input_params = calc.input_params.copy()
    calc.old_bool_params = calc.bool_params.copy()
    calc.old_list_params = calc.list_params.copy()
    calc.old_dict_params = calc.dict_params.copy()
    log.debug('String_params = {}', calc.string_params)
    calc.kwargs = kwargs
    calc.set(**kwargs)

    # create a METADATA file if it does not exist and we are not an NEB.
    if ((not os.path.exists('METADATA'))
         and calc.int_params.get('images', None) is None):
         calc.create_metadata()

    # Check if beef is used
    if calc.string_params.get('gga', None) == 'BF':
        calc.set(luse_vdw=True,
                 zab_vdw=-1.8867,
                 lbeefens=True)

    # check for luse_vdw, and make link to the required kernel if
    # using vdw.
    if calc.bool_params.get('luse_vdw', False):
        if not os.path.exists('vdw_kernel.bindat'):
            os.symlink(JASPRC['vdw_kernel.bindat'], 'vdw_kernel.bindat')

    # Finally, check if VASP changed the bands
    vasp_changed_bands(calc)

    return calc

class cd:
    '''Context manager for changing directories.

    On entering, store initial location, change to the desired directory,
    creating it if needed.  On exit, change back to the original directory.

    Example:
    with cd('path/to/a/calculation'):
        calc = Jasp(args)
        calc.get_potential energy()
    '''

    def __init__(self, working_directory):
        self.origin = os.getcwd()
        self.wd = working_directory


    def __enter__(self):
        # make directory if it doesn't already exist
        if not os.path.isdir(self.wd):
            os.makedirs(self.wd)

        # now change to new working dir
        os.chdir(self.wd)


    def __exit__(self, *args):
        os.chdir(self.origin)
        return False # allows body exceptions to propagate out.


class jasp:
    '''Context manager for running Vasp calculations

    On entering, automatically change to working vasp directory, and
    on exit, automatically change back to original working directory.

    Note: You do not want to raise exceptions here! it makes code
    using this really hard to write because you have to catch
    exceptions in the with statement.
    '''

    def __init__(self, vaspdir, supress_err=False, **kwargs):
        '''
        vaspdir: the directory to run vasp in

        **kwargs: all the vasp keywords, including an atoms object
        '''

        self.cwd = os.getcwd()  # directory we were in when jasp created
        self.vaspdir = os.path.expanduser(vaspdir)

        self.kwargs = kwargs  # this does not include the vaspdir variable
        self.supress_err = supress_err
        
    def __enter__(self):
        '''
        on enter, make sure directory exists, create it if necessary,
        and change into the directory. then return the calculator.

        try not to raise exceptions in here to avoid needing code like:
        try:
            with jasp() as calc:
                do stuff
        except:
            do stuff.

        I want this syntax:
        with jasp() as calc:
            try:
                calc.do something
            except (VaspException):
                do something.
        '''
        # make directory if it doesn't already exist
        if not os.path.isdir(self.vaspdir):
            os.makedirs(self.vaspdir)

        # now change to new working dir
        os.chdir(self.vaspdir)

        # and get the new calculator
        try:
            calc = Jasp(**self.kwargs)
            calc.vaspdir = self.vaspdir   # vasp directory
            calc.cwd = self.cwd   # directory we came from
<<<<<<< HEAD
            self.supress_err = False
            return calc

        except VaspNotFinished:
            if self.__exit__(*sys.exc_info()):
                # Exit with return True skips the calc.attribute functions entirely
                # Not ideal if looping and appending properties to lists
                # Rather return None to catch AttributeError later and append np.nan
                log.warning('Supressed VaspNotFinished in {0}'.format(self.cwd))
                self.supress_err=False
                return None
            else:
                raise
            
=======
            return calc
        except:
            self.__exit__()
            raise
>>>>>>> 95afd2c6

    def __exit__(self, *args):
        '''
        on exit, change back to the original directory.
        '''
        os.chdir(self.cwd)
<<<<<<< HEAD
        return self.supress_err
=======
        return False  # allows exception to propagate out

>>>>>>> 95afd2c6

def isavaspdir(path):
    '''Return bool if the current working directory is a VASP directory.

    A VASP dir has the vasp files in it. This function is typically used
    when walking a filesystem to identify directories that contain
    calculation results.
    '''
    # standard vaspdir
    if (os.path.exists(os.path.join(path, 'POSCAR')) and
        os.path.exists(os.path.join(path, 'INCAR')) and
        os.path.exists(os.path.join(path, 'KPOINTS')) and
        os.path.exists(os.path.join(path, 'POTCAR'))):
        return True
    # NEB vaspdir
    elif (os.path.exists(os.path.join(path, 'INCAR')) and
          os.path.exists(os.path.join(path, 'KPOINTS')) and
          os.path.exists(os.path.join(path, 'POTCAR'))):

        incar = open(os.path.join(path, 'INCAR')).read()
        if 'IMAGES' in incar:
            return True
        else:
            return False

    else:
        return False

if __name__ == '__main__':
    ''' make the module a script!

    you run this with an argument and the command changes into the
    directory, and runs vasp.

    another place this could belong is jaspsum, where it runs the job
    if needed.

    if you run jasp.py in a directory, it will submit the job if needed.
    '''
    from optparse import OptionParser

    parser = OptionParser('jasp.py')
    parser.add_option('-r',
                      nargs=0,
                      help='recursively run jasp on each dir')

    options, args = parser.parse_args()

    if args == []:
        args = ['.']

    for arg in args:

        if options.r is None:
            if isavaspdir(arg):
                with jasp(arg) as calc:
                    try:
                        print '{0:40s} {1}'.format(arg[-40:],
                                                   calc.calculate())
                    except (VaspSubmitted, VaspQueued), e:
                        print e
                        pass
        else:
            # recurse through each arg
            for (path, dirs, files) in os.walk(arg):
                if isavaspdir(path):
                    with jasp(path) as calc:
                        try:
                            print '{0:40s} {1}'.format(path[-40:],
                                                       calc.calculate())
                        except (VaspSubmitted, VaspQueued), e:
                            print e
                            pass<|MERGE_RESOLUTION|>--- conflicted
+++ resolved
@@ -83,20 +83,12 @@
     with open('CONTCAR') as f:
         content = f.read()
 
-<<<<<<< HEAD
-        if not len(content) > 0:
-            os.unlink('CONTCAR')
-            os.unlink('jobid')
-            raise VaspNotFinished('CONTCAR appears empty. It has been '
-                                  'deleted. Please run your script again')
-=======
     if not len(content) > 0:
         os.unlink('CONTCAR')
         if os.path.exists('jobid'):
             os.unlink('jobid')
         raise VaspNotFinished('CONTCAR appears empty. It has been '
                               'deleted. Please run your script again')
->>>>>>> 95afd2c6
 
     with open('OUTCAR') as f:
         lines = f.readlines()
@@ -257,10 +249,7 @@
         log.debug('job created, and in queue, but not running. tricky case')
 
         self = Vasp(restart, output_template, track_output)
-<<<<<<< HEAD
-=======
-
->>>>>>> 95afd2c6
+
         self.read_incar()
 
         if self.int_params.get('images', None) is not None:
@@ -372,13 +361,10 @@
         if calculation_is_ok():
             log.debug('calculation seems ok.')
             calc = Vasp(restart=True)
-<<<<<<< HEAD
-            
-=======
+
             calc.read_incar()
             log.debug('list params = {}', calc.list_params)
 
->>>>>>> 95afd2c6
         if atoms is not None:
             atoms.set_cell(calc.atoms.get_cell())
             atoms.set_positions(calc.atoms.get_positions())
@@ -513,40 +499,19 @@
             calc = Jasp(**self.kwargs)
             calc.vaspdir = self.vaspdir   # vasp directory
             calc.cwd = self.cwd   # directory we came from
-<<<<<<< HEAD
-            self.supress_err = False
-            return calc
-
-        except VaspNotFinished:
-            if self.__exit__(*sys.exc_info()):
-                # Exit with return True skips the calc.attribute functions entirely
-                # Not ideal if looping and appending properties to lists
-                # Rather return None to catch AttributeError later and append np.nan
-                log.warning('Supressed VaspNotFinished in {0}'.format(self.cwd))
-                self.supress_err=False
-                return None
-            else:
-                raise
-            
-=======
             return calc
         except:
             self.__exit__()
             raise
->>>>>>> 95afd2c6
 
     def __exit__(self, *args):
         '''
         on exit, change back to the original directory.
         '''
         os.chdir(self.cwd)
-<<<<<<< HEAD
-        return self.supress_err
-=======
         return False  # allows exception to propagate out
 
->>>>>>> 95afd2c6
-
+    
 def isavaspdir(path):
     '''Return bool if the current working directory is a VASP directory.
 
