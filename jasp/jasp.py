#!/usr/bin/env python
'''this is a patched :mod:`ase.calculators.vasp.Vasp` calculator

with the following features:

1. context manager to run in a specified directory and then return to the CWD.
2. calculations are run through the queue, not at the command line.
3. hook functions are enabled for pre and post processing
4. atoms is now a keyword
'''

import commands, exceptions, os, sys
from hashlib import sha1
from subprocess import Popen, PIPE
import numpy as np
np.set_printoptions(precision=3, suppress=True)

from ase import Atoms
from ase.calculators.vasp import *

# internal imports
from jasprc import *          # configuration data

# jasp metadata, including atoms tags and  constraints
from metadata import *

# all code for representing a calculation, database, etc...
from serialize import *

from jasp_vib import *        # all vibrational code
from jasp_neb import *        # all NEB code
from jasp_atoms import *      # some extensions to ase.Atoms for jasp
from jasp_exceptions import *  # exception definitions
from jasp_kpts import *       # extended read/write KPOINTS
from jasp_extensions import *  # extensions to vasp.py
from read_vasprun import *    # monkey patched functions to get data from xml
from POTCAR import *          # code to read POTCAR
from volumetric_data import *  # CHG and LOCPOT parsing

# ###################################################################
# Logger for handling information, warning and debugging
# ###################################################################
import logging
log = logging.getLogger('Jasp')
log.setLevel(logging.CRITICAL)
handler = logging.StreamHandler()
if sys.version_info < (2, 5):  # no funcName in python 2.4
    formatstring = ('%(levelname)-10s '
                    'lineno: %(lineno)-4d %(message)s')
else:
    formatstring = ('%(levelname)-10s function: %(funcName)s '
                    'lineno: %(lineno)-4d %(message)s')
formatter = logging.Formatter(formatstring)
handler.setFormatter(formatter)
log.addHandler(handler)


def calculation_is_ok(jobid=None):
    '''Returns bool if calculation appears ok.

    That means:
    1. There is a CONTCAR with contents
    2. The OUTCAR has 'Voluntary context switches' at the end.
    '''
    # find job output file
    output = ['\n']
    if jobid is not None:
        for f in os.listdir('.'):
            if 'o{0}'.format(jobid) in f:
                with open(f) as outputfile:
                    output = ['joboutput file: {0}'.format(jobid),
                              '\n' + '=' * 66 + '\n',
                              '{0}:\n'.format(f)]
                    output += outputfile.readlines()
                    output += ['=' * 66,
                               '\n']

    with open('INCAR') as f:
        if 'SPRING' in f.read():
            print 'Apparently an NEB calculation. Check it your self.'
            return True
                        
    with open('CONTCAR') as f:
        content = f.read()

        if not len(content) > 0:
            os.unlink('CONTCAR')
            os.unlink('jobid')
            raise VaspNotFinished('CONTCAR appears empty. It has been '
                                  'deleted. Please run your script again')

    with open('OUTCAR') as f:
        lines = f.readlines()
        if 'Voluntary context switches' not in lines[-1]:
            output += ['Last 20 lines of OUTCAR:\n']
            output += lines[-20:]
            output += ['=' * 66]
            raise VaspNotFinished(''.join(output))
        
    return True


def vasp_changed_bands(calc):
    '''Check here if VASP changed nbands.'''
    log.debug('Checking if vasp changed nbands')

    if not os.path.exists('OUTCAR'):
        return
    
    with open('OUTCAR') as f:
        lines = f.readlines()
        for i, line in enumerate(lines):
            if 'The number of bands has been changed from the values supplied' in line:

                s = lines[i + 5]  # this is where the new bands are found
                nbands_cur = calc.nbands
                nbands_ori, nbands_new = [int(x) for x in
                                          re.search(r"I found NBANDS\s+ =\s+([0-9]*).*=\s+([0-9]*)", s).groups()]
                log.debug('Calculator nbands = {0}.\n'
                          'VASP found {1} nbands.\n'
                          'Changed to {2} nbands.'.format(nbands_cur,
                                                          nbands_ori,
                                                          nbands_new))

                calc.set(nbands=nbands_new)
                calc.write_incar(calc.get_atoms())

                log.debug('calc.kwargs: {0}'.format(calc.kwargs))
                if calc.kwargs.get('nbands', None) != nbands_new:
                    raise VaspWarning('''The number of bands was changed by VASP. This happens sometimes when you run in parallel. It causes problems with jasp. I have already updated your INCAR. You need to change the number of bands in your script to match what VASP used to proceed.\n\n ''' + '\n'.join(lines[i - 9: i + 8]))

                    
# ###################################################################
# Jasp function - returns a Vasp calculator
# ###################################################################
Vasp.results = {}  # for storing data used in ase.db
Vasp.name = 'jasp'

# I thought of setting defaults like this. But, I realized it would
# break reading old calculations, where some of these are not set. I
# am leaving this in for now.
default_parameters = {'xc': 'PBE',
                      'lwave': False,
                      'lcharg': False,
                      'prec': 'Normal',
                      'kpts': (1, 1, 1)}


def Jasp(debug=None,
         restart=None,
         output_template='vasp',
         track_output=False,
         atoms=None,
         **kwargs):
    '''wrapper function to create a Vasp calculator. The only purpose
    of this function is to enable atoms as a keyword argument, and to
    restart the calculator from the current directory if no keywords
    are given.

    By default we delete these large files. We do not need them very
    often, so the default is to delete them, and only keep them when
    we know we want them.

    **kwargs is the same as ase.calculators.vasp.

    you must be in the directory where vasp will be run.

    '''

    if debug is not None:
        log.setLevel(debug)

    log.debug('Jasp called in %s', os.getcwd())
    log.debug('kwargs = %s', kwargs)
    # special initialization NEB case
    if 'spring' in kwargs:
        log.debug('Entering NEB setup')
        try:
            calc = read_neb_calculator()
            calc.set(**kwargs)
        except:
            calc = neb_initialize(atoms, kwargs)
<<<<<<< HEAD
        
=======

>>>>>>> 1b6a6cee
    # empty vasp dir. start from scratch
    elif (not os.path.exists('INCAR')):
        calc = Vasp(restart, output_template, track_output)

        if atoms is not None:
            atoms.calc = calc
        log.debug('empty vasp dir. start from scratch')

    # initialized directory, but no job has been run
    elif (not os.path.exists('jobid')
          and os.path.exists('INCAR')
          # but no output files
          and not os.path.exists('CONTCAR')):
        log.debug('initialized directory, but no job has been run')

        # this is kind of a weird case. There are input files, but
        # maybe we have tried to start a jasp calculation from
        # existing Vasp input files, and maybe need to set a few
        # additional parameters. If it is the first time running,
        # e.g. no CONTCAR exists, then we cannot restart the
        # calculation. we have to build it up.
        calc = Vasp(restart, output_template, track_output)

        # Try to read sorting file
        if os.path.isfile('ase-sort.dat'):
            calc.sort = []
            calc.resort = []
            file = open('ase-sort.dat', 'r')
            lines = file.readlines()
            file.close()
            for line in lines:
                data = line.split()
                calc.sort.append(int(data[0]))
                calc.resort.append(int(data[1]))
        calc.read_incar()
        calc.read_potcar()  # sets xc
        if calc.int_params.get('images', None) is not None:
            calc = read_neb_calculator()

        try:
            calc.read_kpoints()
        except IOError:
            # no KPOINTS
            pass

        if atoms is not None:
            atoms.calc = calc
        else:
            import ase.io
            try:
                atoms = ase.io.read('POSCAR')
                atoms.set_calculator(calc)
            except IOError:
                # no POSCAR found
                pass

    # job created, and in queue, but not running
    elif (os.path.exists('jobid')
          and job_in_queue(None)):
        '''this case is slightly tricky because you cannot restart if
        there is no contcar or outcar. here is a modified version of
        the restart_load function that avoids this problem.
        '''
        log.debug('job created, and in queue, but not running. tricky case')

        self = Vasp(restart, output_template, track_output)
        self.read_incar()

        if self.int_params.get('images', None) is not None:
            calc = read_neb_calculator()
        else:
            import ase.io
            # Try to read sorting file
            if os.path.isfile('ase-sort.dat'):
                self.sort = []
                self.resort = []
                file = open('ase-sort.dat', 'r')
                lines = file.readlines()
                file.close()
                for line in lines:
                    data = line.split()
                    self.sort.append(int(data[0]))
                    self.resort.append(int(data[1]))
                patoms = ase.io.read('POSCAR', format='vasp')[self.resort]
            else:
                log.debug('you are in %s', os.getcwd())
                patoms = ase.io.read('POSCAR', format='vasp')
                self.sort = range(len(atoms))
                self.resort = range(len(atoms))

            if atoms is not None:
                self.atoms = atoms
                atoms.calc = self
            else:
                self.atoms = patoms.copy()

        self.read_kpoints()
        self.read_potcar()

        self.old_input_params = self.input_params.copy()
        self.converged = False

        calc = self

        calc.vasp_queued = True

    # job created, and in queue, and running
    elif (os.path.exists('jobid')
          and job_in_queue(None)):
        log.debug('job created, and in queue, and running')
        calc = Vasp(restart, output_template, track_output)
        calc.read_incar()
        if calc.int_params.get('images', None) is not None:
            log.debug('reading neb calculator')
            calc = read_neb_calculator()

        else:
            calc = Vasp(restart=True)  # automatically loads results

        if atoms is not None:
            atoms.calc = calc
        calc.vasp_running = True

    # job is created, not in queue, not running. finished and
    # first time we are looking at it
    elif (os.path.exists('jobid')
          and not job_in_queue(None)):
        log.debug('job is created, not in queue, not running.'
                  'finished and first time we are looking at it')

        with open('jobid') as f:
            jobid = f.readline().split('.')[0]

        if calculation_is_ok(jobid):
            pass

        # delete the jobid file, since it is done
        os.unlink('jobid')

        calc = Vasp(restart, output_template, track_output)
        calc.read_incar()
         

        if calc.int_params.get('images', None) is not None:
            log.debug('reading neb calculator')
            calc = read_neb_calculator()
        else:
            try:
                calc = Vasp(restart=True)  # automatically loads results
            finally:
                pass
                

        # now update the atoms object if it was a kwarg
        if atoms is not None and not hasattr(calc, 'neb'):
            atoms.set_cell(calc.atoms.get_cell())
            atoms.set_positions(calc.atoms.get_positions())
            atoms.calc = calc

        # this is the first time we have finished, so now we run
        # the post_run_hooks
        if hasattr(calc, 'post_run_hooks'):
            for hook in calc.post_run_hooks:
                hook(calc)
<<<<<<< HEAD

        # Delete chgcar and wavecar
        if (not keep_chgcar
            and os.path.exists('CHGCAR')):
            os.unlink('CHGCAR')

        if (not keep_wavecar
            and os.path.exists('WAVECAR')):
            os.unlink('WAVECAR')
    
    # job done long ago, jobid deleted, not running, and the
=======
            
    # job done long ago, jobid deleted, no running, and the
>>>>>>> 1b6a6cee
    # output files all exist
    elif (not os.path.exists('jobid')
          and os.path.exists('CONTCAR')
          and os.path.exists('OUTCAR')
          and os.path.exists('vasprun.xml')):
        log.debug('job was at least started, jobid deleted,'
                  'no running, and the output files all exist')
        if calculation_is_ok():
            calc = Vasp(restart=True)
            
        if atoms is not None:
            atoms.set_cell(calc.atoms.get_cell())
            atoms.set_positions(calc.atoms.get_positions())
            atoms.calc = calc
    else:
        raise VaspUnknownState('I do not recognize the state of this'
                               'directory {0}'.format(os.getcwd()))

    if os.path.exists('METADATA'):
        calc.read_metadata()

    # save initial params to check for changes later
    log.debug('saving initial parameters')
    calc.old_float_params = calc.float_params.copy()
    calc.old_exp_params = calc.exp_params.copy()
    calc.old_string_params = calc.string_params.copy()
    calc.old_int_params = calc.int_params.copy()
    calc.old_input_params = calc.input_params.copy()
    calc.old_bool_params = calc.bool_params.copy()
    calc.old_list_params = calc.list_params.copy()
    calc.old_dict_params = calc.dict_params.copy()
    log.debug(calc.string_params)
    calc.kwargs = kwargs
    calc.set(**kwargs)

    # create a METADATA file if it does not exist and we are not an NEB.
    if ((not os.path.exists('METADATA'))
<<<<<<< HEAD
        and calc.int_params.get('images', None) is None):
        calc.create_metadata()

    # Set these regardless of the state of the calculation
    calc.keep_chgcar = keep_chgcar
    calc.keep_wavecar = keep_wavecar

=======
         and calc.int_params.get('images', None) is None):
         calc.create_metadata()

    # Check if beef is used
    if calc.string_params.get('gga', None) == 'BF':
        calc.set(luse_vdw=True,
                 zab_vdw=-1.8867,
                 lbeefens=True)

    # check for luse_vdw, and make link to the required kernel if
    # using vdw.
    if calc.bool_params.get('luse_vdw', False):
        if not os.path.exists('vdw_kernel.bindat'):
            os.symlink(JASPRC['vdw_kernel.bindat'], 'vdw_kernel.bindat')
        
    # Finally, check if VASP changed the bands
    vasp_changed_bands(calc)
>>>>>>> 1b6a6cee
    return calc


class jasp:
    '''Context manager for running Vasp calculations

    On entering, automatically change to working vasp directory, and
    on exit, automatically change back to original working directory.

    Note: You do not want to raise exceptions here! it makes code
    using this really hard to write because you have to catch
    exceptions in the with statement.
    '''

    def __init__(self, vaspdir, **kwargs):
        '''
        vaspdir: the directory to run vasp in

        **kwargs: all the vasp keywords, including an atoms object
        '''

        self.cwd = os.getcwd()  # directory we were in when jasp created
        self.vaspdir = os.path.expanduser(vaspdir)

        self.kwargs = kwargs  # this does not include the vaspdir variable

    def __enter__(self):
        '''
        on enter, make sure directory exists, create it if necessary,
        and change into the directory. then return the calculator.

        try not to raise exceptions in here to avoid needing code like:
        try:
            with jasp() as calc:
                do stuff
        except:
            do stuff.

        I want this syntax:
        with jasp() as calc:
            try:
                calc.do something
            except (VaspException):
                do somthing.
        '''
        # make directory if it doesn't already exist
        if not os.path.isdir(self.vaspdir):
            os.makedirs(self.vaspdir)

        # now change to new working dir
        os.chdir(self.vaspdir)

        # and get the new calculator
        calc = Jasp(**self.kwargs)
        calc.vaspdir = self.vaspdir   # vasp directory
        calc.cwd = self.cwd   # directory we came from
        return calc

    def __exit__(self, exc_type, exc_val, exc_tb):
        '''
        on exit, change back to the original directory.
        '''
        os.chdir(self.cwd)
        return False  # allows exception to propogate out

        
def isavaspdir(path):
    '''Return bool if the current working directory is a VASP directory.

    A VASP dir has the vasp files in it. This function is typically used
    when walking a filesystem to identify directories that contain
    calculation results.
    '''
    # standard vaspdir
    if (os.path.exists(os.path.join(path, 'POSCAR')) and
        os.path.exists(os.path.join(path, 'INCAR')) and
        os.path.exists(os.path.join(path, 'KPOINTS')) and
        os.path.exists(os.path.join(path, 'POTCAR'))):
        return True
    # NEB vaspdir
    elif (os.path.exists(os.path.join(path, 'INCAR')) and
          os.path.exists(os.path.join(path, 'KPOINTS')) and
          os.path.exists(os.path.join(path, 'POTCAR'))):

        incar = open(os.path.join(path, 'INCAR')).read()
        if 'IMAGES' in incar:
            return True
        else:
            return False

    else:
        return False

if __name__ == '__main__':
    ''' make the module a script!

    you run this with an argument and the command changes into the
    directory, and runs vasp.

    another place this could belong is jaspsum, where it runs the job
    if needed.

    if you run jasp.py in a directory, it will submit the job if needed.
    '''
    from optparse import OptionParser

    parser = OptionParser('jasp.py')
    parser.add_option('-r',
                      nargs=0,
                      help='recursively run jasp on each dir')

    options, args = parser.parse_args()

    if args == []:
        args = ['.']

    for arg in args:

        if options.r is None:
            if isavaspdir(arg):
                with jasp(arg) as calc:
                    try:
                        print '{0:40s} {1}'.format(arg[-40:],
                                                   calc.calculate())
                    except (VaspSubmitted, VaspQueued), e:
                        print e
                        pass
        else:
            # recurse through each arg
            for (path, dirs, files) in os.walk(arg):
                if isavaspdir(path):
                    with jasp(path) as calc:
                        try:
                            print '{0:40s} {1}'.format(path[-40:],
                                                       calc.calculate())
                        except (VaspSubmitted, VaspQueued), e:
                            print e
                            pass<|MERGE_RESOLUTION|>--- conflicted
+++ resolved
@@ -180,11 +180,7 @@
             calc.set(**kwargs)
         except:
             calc = neb_initialize(atoms, kwargs)
-<<<<<<< HEAD
-        
-=======
-
->>>>>>> 1b6a6cee
+
     # empty vasp dir. start from scratch
     elif (not os.path.exists('INCAR')):
         calc = Vasp(restart, output_template, track_output)
@@ -349,22 +345,9 @@
         if hasattr(calc, 'post_run_hooks'):
             for hook in calc.post_run_hooks:
                 hook(calc)
-<<<<<<< HEAD
-
-        # Delete chgcar and wavecar
-        if (not keep_chgcar
-            and os.path.exists('CHGCAR')):
-            os.unlink('CHGCAR')
-
-        if (not keep_wavecar
-            and os.path.exists('WAVECAR')):
-            os.unlink('WAVECAR')
-    
-    # job done long ago, jobid deleted, not running, and the
-=======
             
     # job done long ago, jobid deleted, no running, and the
->>>>>>> 1b6a6cee
+
     # output files all exist
     elif (not os.path.exists('jobid')
           and os.path.exists('CONTCAR')
@@ -402,15 +385,6 @@
 
     # create a METADATA file if it does not exist and we are not an NEB.
     if ((not os.path.exists('METADATA'))
-<<<<<<< HEAD
-        and calc.int_params.get('images', None) is None):
-        calc.create_metadata()
-
-    # Set these regardless of the state of the calculation
-    calc.keep_chgcar = keep_chgcar
-    calc.keep_wavecar = keep_wavecar
-
-=======
          and calc.int_params.get('images', None) is None):
          calc.create_metadata()
 
@@ -428,7 +402,7 @@
         
     # Finally, check if VASP changed the bands
     vasp_changed_bands(calc)
->>>>>>> 1b6a6cee
+
     return calc
 
 
