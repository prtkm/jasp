'''
Module to parse POTCAR files
'''

import re
from subprocess import Popen, PIPE

def get_ZVAL(potcar):
    '''
    return the ZVAL for a potcar file.
    parse this line:
       POMASS =  106.420; ZVAL   =   10.000    mass and valenz
    '''
    # First check if it is a .Z type file
    if potcar.endswith('.Z'):
        cmdlist = ['zcat', potcar]
        p = Popen(cmdlist, stdin=PIPE, stdout=PIPE, stderr=PIPE)
        out, err = p.communicate()
        if out == '' or err != '':
            raise Exception('Cannot read POTCAR.Z:\n\n{0}'.format(err))

        lines = out.split('\n')
    
    else:
        with open(potcar, 'r') as f:
            lines = f.readlines()
        
    for line in lines:
        if 'ZVAL' in line:
            m = re.search('ZVAL   =\s*([0-9]*\.?[0-9]*)', line)
            return float(m.group(1))
<<<<<<< HEAD
=======

>>>>>>> 38808b5d
    return


def get_ENMAX(potcar):
    ''' Return ENMAX from the potcar file.'''
    with open(potcar) as f:
        for line in f:
            if 'ENMAX' in line:
                m = re.search('ENMAX\s*=\s*(?P<ENMAX>[0-9]+.[0-9]+);', line)
                return float(m.groupdict()['ENMAX'])

def get_ENMIN(potcar):
    ''' Return ENMIN from the potcar file.'''
    with open(potcar) as f:
        for line in f:
            if 'ENMIN' in line:
                m = re.search('ENMIN\s*=\s*(?P<ENMIN>[0-9]+.[0-9]+)\s+eV', line)
                return float(m.groupdict()['ENMIN'])


def get_special_setups(potcar='POTCAR'):
    '''parse POTCAR file and find out which ones were used.

    the vasp.read_potcar is terribly named and only reads ex (the
    exchange-correlation functional) from potcar file. It is not even
    clear that is correct since you can do non-self-consistent
    calculations.
    '''
    potcars = []
    with open(potcar) as f:
        lines = f.readlines()
    
    # first potcar
    potcars += [lines[0].strip()]

    for i,line in enumerate(lines):
        if 'End of Dataset' in line and i != len(lines)-1:
            potcars += [lines[i+1].strip()]

    potcars = [(x[0],x[1],x[2]) for x in [potcar.split() for potcar in potcars]]

    special_setups = {}
    for xc, sym, date in potcars:
        if '_' in sym:  # we have a special setup
            symbol, setup = sym.split('_')
            special_setups[symbol] = '_' + setup

    return special_setups


if __name__ == '__main__':
    print get_ZVAL('/home/jkitchin/src/vasp/potpaw_PBE/Pd/POTCAR')
    print get_ENMAX('/home/jkitchin/src/vasp/potpaw_PBE/Pd/POTCAR')
    print get_ENMIN('/home/jkitchin/src/vasp/potpaw_PBE/Pd/POTCAR')<|MERGE_RESOLUTION|>--- conflicted
+++ resolved
@@ -29,10 +29,6 @@
         if 'ZVAL' in line:
             m = re.search('ZVAL   =\s*([0-9]*\.?[0-9]*)', line)
             return float(m.group(1))
-<<<<<<< HEAD
-=======
-
->>>>>>> 38808b5d
     return
 
 
